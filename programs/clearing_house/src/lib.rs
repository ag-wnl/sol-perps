#![allow(clippy::too_many_arguments)]
#![allow(unaligned_references)]
use anchor_lang::prelude::*;
use borsh::{BorshDeserialize, BorshSerialize};

use context::*;
use controller::position::{add_new_position, get_position_index, PositionDirection};
use error::ErrorCode;
use math::{amm, bn, constants::*, fees, margin::*, orders::*, withdrawal::*};

use crate::state::{
    history::trade::TradeRecord,
    market::{Market, Markets, OracleSource, AMM},
    order_state::*,
    state::*,
    user::{MarketPosition, User, UserPositions},
    user_orders::*,
};

mod account;
pub mod context;
pub mod controller;
pub mod error;
mod margin_validation;
pub mod math;
pub mod optional_accounts;
pub mod order_validation;
pub mod state;
mod user_initialization;

#[cfg(feature = "mainnet-beta")]
declare_id!("dammHkt7jmytvbS3nHTxQNEcP59aE57nxwV21YdqEDN");
#[cfg(not(feature = "mainnet-beta"))]
declare_id!("AsW7LnXB9UA1uec9wi9MctYTgTz7YH9snhxd16GsFaGX");

#[program]
pub mod clearing_house {
    use crate::math;
    use crate::optional_accounts::{
        get_discount_token, get_oracle_for_cancel_order_by_order_id,
        get_oracle_for_cancel_order_by_user_order_id, get_oracle_for_place_order, get_referrer,
        get_referrer_for_fill_order,
    };
    use crate::state::history::curve::ExtendedCurveRecord;
    use crate::state::history::deposit::{DepositDirection, DepositRecord};
    use crate::state::history::liquidation::LiquidationRecord;

    use super::*;
    use crate::account::markets::{get_market_map, WritableMarkets};
    use crate::margin_validation::validate_margin;
    use crate::math::amm::{
        calculate_mark_twap_spread_pct, is_oracle_mark_too_divergent, normalise_oracle_price,
    };
    use crate::math::casting::{cast, cast_to_i128, cast_to_u128};
    use crate::math::slippage::{calculate_slippage, calculate_slippage_pct};
    use crate::state::market::{Market2, OraclePriceData};
    use crate::state::order_state::{OrderFillerRewardStructure, OrderState};
<<<<<<< HEAD
    use crate::state::settlement::SettlementState;
    use solana_program::log::sol_log_compute_units;
    use std::cmp::min;
    use std::collections::BTreeSet;
=======
>>>>>>> 05691d1d
    use std::ops::Div;

    pub fn initialize(
        ctx: Context<Initialize>,
        _clearing_house_nonce: u8,
        _collateral_vault_nonce: u8,
        _insurance_vault_nonce: u8,
        admin_controls_prices: bool,
    ) -> Result<()> {
        let collateral_account_key = ctx.accounts.collateral_vault.to_account_info().key;
        let (collateral_account_authority, collateral_account_nonce) =
            Pubkey::find_program_address(&[collateral_account_key.as_ref()], ctx.program_id);

        // clearing house must be authority of collateral vault
        if ctx.accounts.collateral_vault.owner != collateral_account_authority {
            return Err(ErrorCode::InvalidCollateralAccountAuthority.into());
        }

        let insurance_account_key = ctx.accounts.insurance_vault.to_account_info().key;
        let (insurance_account_authority, insurance_account_nonce) =
            Pubkey::find_program_address(&[insurance_account_key.as_ref()], ctx.program_id);

        // clearing house must be authority of insurance vault
        if ctx.accounts.insurance_vault.owner != insurance_account_authority {
            return Err(ErrorCode::InvalidInsuranceAccountAuthority.into());
        }

        ctx.accounts.markets.load_init()?;

        **ctx.accounts.state = State {
            admin: *ctx.accounts.admin.key,
            funding_paused: false,
            exchange_paused: false,
            admin_controls_prices,
            collateral_mint: *ctx.accounts.collateral_mint.to_account_info().key,
            collateral_vault: *collateral_account_key,
            collateral_vault_authority: collateral_account_authority,
            collateral_vault_nonce: collateral_account_nonce,
            deposit_history: Pubkey::default(),
            trade_history: Pubkey::default(),
            funding_rate_history: Pubkey::default(),
            funding_payment_history: Pubkey::default(),
            liquidation_history: Pubkey::default(),
            curve_history: Pubkey::default(),
            insurance_vault: *insurance_account_key,
            insurance_vault_authority: insurance_account_authority,
            insurance_vault_nonce: insurance_account_nonce,
            markets: *ctx.accounts.markets.to_account_info().key,
            margin_ratio_initial: 2000, // unit is 20% (+2 decimal places)
            margin_ratio_partial: 625,
            margin_ratio_maintenance: 500,
            partial_liquidation_close_percentage_numerator: 25,
            partial_liquidation_close_percentage_denominator: 100,
            partial_liquidation_penalty_percentage_numerator: 25,
            partial_liquidation_penalty_percentage_denominator: 1000,
            full_liquidation_penalty_percentage_numerator: 1,
            full_liquidation_penalty_percentage_denominator: 1,
            partial_liquidation_liquidator_share_denominator: 2,
            full_liquidation_liquidator_share_denominator: 20,
            fee_structure: FeeStructure {
                fee_numerator: DEFAULT_FEE_NUMERATOR,
                fee_denominator: DEFAULT_FEE_DENOMINATOR,
                discount_token_tiers: DiscountTokenTiers {
                    first_tier: DiscountTokenTier {
                        minimum_balance: DEFAULT_DISCOUNT_TOKEN_FIRST_TIER_MINIMUM_BALANCE,
                        discount_numerator: DEFAULT_DISCOUNT_TOKEN_FIRST_TIER_DISCOUNT_NUMERATOR,
                        discount_denominator:
                            DEFAULT_DISCOUNT_TOKEN_FIRST_TIER_DISCOUNT_DENOMINATOR,
                    },
                    second_tier: DiscountTokenTier {
                        minimum_balance: DEFAULT_DISCOUNT_TOKEN_SECOND_TIER_MINIMUM_BALANCE,
                        discount_numerator: DEFAULT_DISCOUNT_TOKEN_SECOND_TIER_DISCOUNT_NUMERATOR,
                        discount_denominator:
                            DEFAULT_DISCOUNT_TOKEN_SECOND_TIER_DISCOUNT_DENOMINATOR,
                    },
                    third_tier: DiscountTokenTier {
                        minimum_balance: DEFAULT_DISCOUNT_TOKEN_THIRD_TIER_MINIMUM_BALANCE,
                        discount_numerator: DEFAULT_DISCOUNT_TOKEN_THIRD_TIER_DISCOUNT_NUMERATOR,
                        discount_denominator:
                            DEFAULT_DISCOUNT_TOKEN_THIRD_TIER_DISCOUNT_DENOMINATOR,
                    },
                    fourth_tier: DiscountTokenTier {
                        minimum_balance: DEFAULT_DISCOUNT_TOKEN_FOURTH_TIER_MINIMUM_BALANCE,
                        discount_numerator: DEFAULT_DISCOUNT_TOKEN_FOURTH_TIER_DISCOUNT_NUMERATOR,
                        discount_denominator:
                            DEFAULT_DISCOUNT_TOKEN_FOURTH_TIER_DISCOUNT_DENOMINATOR,
                    },
                },
                referral_discount: ReferralDiscount {
                    referrer_reward_numerator: DEFAULT_REFERRER_REWARD_NUMERATOR,
                    referrer_reward_denominator: DEFAULT_REFERRER_REWARD_DENOMINATOR,
                    referee_discount_numerator: DEFAULT_REFEREE_DISCOUNT_NUMERATOR,
                    referee_discount_denominator: DEFAULT_REFEREE_DISCOUNT_DENOMINATOR,
                },
            },
            whitelist_mint: Pubkey::default(),
            discount_mint: Pubkey::default(),
            max_deposit: 0,
            oracle_guard_rails: OracleGuardRails {
                price_divergence: PriceDivergenceGuardRails {
                    mark_oracle_divergence_numerator: 1,
                    mark_oracle_divergence_denominator: 10,
                },
                validity: ValidityGuardRails {
                    slots_before_stale: 1000,
                    confidence_interval_max_size: 4,
                    too_volatile_ratio: 5,
                },
                use_for_liquidations: true,
            },
            order_state: Pubkey::default(),
            extended_curve_history: Pubkey::default(),
            padding0: 0,
            padding1: 0,
            padding2: 0,
            padding3: 0,
        };

        Ok(())
    }

    pub fn initialize_history(ctx: Context<InitializeHistory>) -> Result<()> {
        let state = &mut ctx.accounts.state;

        // If all of the history account keys are set to the default, assume they haven't been initialized tet
        if !state.deposit_history.eq(&Pubkey::default())
            && !state.trade_history.eq(&Pubkey::default())
            && !state.liquidation_history.eq(&Pubkey::default())
            && !state.funding_payment_history.eq(&Pubkey::default())
            && !state.funding_rate_history.eq(&Pubkey::default())
            && !state.curve_history.eq(&Pubkey::default())
        {
            return Err(ErrorCode::HistoryAlreadyInitialized.into());
        }

        ctx.accounts.deposit_history.load_init()?;
        ctx.accounts.trade_history.load_init()?;
        ctx.accounts.funding_payment_history.load_init()?;
        ctx.accounts.funding_rate_history.load_init()?;
        ctx.accounts.liquidation_history.load_init()?;
        ctx.accounts.curve_history.load_init()?;

        let deposit_history = ctx.accounts.deposit_history.to_account_info().key;
        let trade_history = ctx.accounts.trade_history.to_account_info().key;
        let funding_payment_history = ctx.accounts.funding_payment_history.to_account_info().key;
        let funding_rate_history = ctx.accounts.funding_rate_history.to_account_info().key;
        let liquidation_history = ctx.accounts.liquidation_history.to_account_info().key;
        let extended_curve_history = ctx.accounts.curve_history.to_account_info().key;

        state.deposit_history = *deposit_history;
        state.trade_history = *trade_history;
        state.funding_rate_history = *funding_rate_history;
        state.funding_payment_history = *funding_payment_history;
        state.liquidation_history = *liquidation_history;
        state.extended_curve_history = *extended_curve_history;

        Ok(())
    }

    pub fn initialize_order_state(
        ctx: Context<InitializeOrderState>,
        _order_house_nonce: u8,
    ) -> Result<()> {
        let state = &mut ctx.accounts.state;

        if !state.order_state.eq(&Pubkey::default()) {
            return Err(ErrorCode::OrderStateAlreadyInitialized.into());
        }

        state.order_state = ctx.accounts.order_state.key();
        ctx.accounts.order_history.load_init()?;

        **ctx.accounts.order_state = OrderState {
            order_history: ctx.accounts.order_history.key(),
            order_filler_reward_structure: OrderFillerRewardStructure {
                reward_numerator: 1,
                reward_denominator: 10,
                time_based_reward_lower_bound: 10_000, // 1 cent
            },
            min_order_quote_asset_amount: 500_000, // 50 cents
            padding: [0; 10],
        };

        Ok(())
    }

    pub fn initialize_market(
        ctx: Context<InitializeMarket>,
        market_index: u64,
        amm_base_asset_reserve: u128,
        amm_quote_asset_reserve: u128,
        amm_periodicity: i64,
        amm_peg_multiplier: u128,
        oracle_source: OracleSource,
        margin_ratio_initial: u32,
        margin_ratio_partial: u32,
        margin_ratio_maintenance: u32,
    ) -> Result<()> {
        let market = &mut ctx.accounts.market.load_init()?;
        let clock = Clock::get()?;
        let now = clock.unix_timestamp;
        let clock_slot = clock.slot;

        if market.initialized {
            return Err(ErrorCode::MarketIndexAlreadyInitialized.into());
        }

        if amm_base_asset_reserve != amm_quote_asset_reserve {
            return Err(ErrorCode::InvalidInitialPeg.into());
        }

        let init_mark_price = amm::calculate_price(
            amm_quote_asset_reserve,
            amm_base_asset_reserve,
            amm_peg_multiplier,
        )?;

        // Verify there's no overflow
        let _k = bn::U192::from(amm_base_asset_reserve)
            .checked_mul(bn::U192::from(amm_quote_asset_reserve))
            .ok_or_else(math_error!())?;

        // Verify oracle is readable
        let OraclePriceData {
            price: oracle_price,
            ..
        } = match oracle_source {
            OracleSource::Pyth => market
                .amm
                .get_pyth_price(&ctx.accounts.oracle, clock_slot)
                .unwrap(),
            OracleSource::Switchboard => market
                .amm
                .get_switchboard_price(&ctx.accounts.oracle, clock_slot)
                .unwrap(),
        };

        let last_oracle_price_twap = match oracle_source {
            OracleSource::Pyth => market.amm.get_pyth_twap(&ctx.accounts.oracle)?,
            OracleSource::Switchboard => oracle_price,
        };

        validate_margin(
            margin_ratio_initial,
            margin_ratio_initial,
            margin_ratio_maintenance,
        )?;

        **market = Market2 {
            initialized: true,
            market_index,
            base_asset_amount_long: 0,
            base_asset_amount_short: 0,
            base_asset_amount: 0,
            open_interest: 0,
            margin_ratio_initial, // unit is 20% (+2 decimal places)
            margin_ratio_partial,
            margin_ratio_maintenance,
            padding0: 0,
            padding1: 0,
            padding2: 0,
            padding3: 0,
            padding4: 0,
            amm: AMM {
                oracle: *ctx.accounts.oracle.key,
                oracle_source,
                base_asset_reserve: amm_base_asset_reserve,
                quote_asset_reserve: amm_quote_asset_reserve,
                cumulative_repeg_rebate_long: 0,
                cumulative_repeg_rebate_short: 0,
                cumulative_funding_rate_long: 0,
                cumulative_funding_rate_short: 0,
                last_funding_rate: 0,
                last_funding_rate_ts: now,
                funding_period: amm_periodicity,
                last_oracle_price_twap,
                last_mark_price_twap: init_mark_price,
                last_mark_price_twap_ts: now,
                sqrt_k: amm_base_asset_reserve,
                peg_multiplier: amm_peg_multiplier,
                total_fee: 0,
                total_fee_withdrawn: 0,
                total_fee_minus_distributions: 0,
                minimum_quote_asset_trade_size: 10000000,
                last_oracle_price_twap_ts: now,
                last_oracle_price: oracle_price,
                minimum_base_asset_trade_size: 10000000,
                base_spread: 0,
                padding0: 0,
                padding1: 0,
                padding2: 0,
                padding3: 0,
            },
        };

        Ok(())
    }

    pub fn deposit_collateral(ctx: Context<DepositCollateral>, amount: u64) -> Result<()> {
        let user = &mut ctx.accounts.user;
        let clock = Clock::get()?;
        let now = clock.unix_timestamp;

        if amount == 0 {
            return Err(ErrorCode::InsufficientDeposit.into());
        }

        let collateral_before = user.collateral;
        let cumulative_deposits_before = user.cumulative_deposits;

        user.collateral = user
            .collateral
            .checked_add(cast(amount)?)
            .ok_or_else(math_error!())?;
        user.cumulative_deposits = user
            .cumulative_deposits
            .checked_add(cast(amount)?)
            .ok_or_else(math_error!())?;

        let user_positions = &mut ctx.accounts.user_positions.load_mut()?;
        let market_map = get_market_map(&WritableMarkets::new(), ctx.remaining_accounts)?;

        let funding_payment_history = &mut ctx.accounts.funding_payment_history.load_mut()?;
        controller::funding::settle_funding_payment2(
            user,
            user_positions,
            &market_map,
            funding_payment_history,
            now,
        )?;

        controller::token::receive(
            &ctx.accounts.token_program,
            &ctx.accounts.user_collateral_account,
            &ctx.accounts.collateral_vault,
            &ctx.accounts.authority,
            amount,
        )?;

        let deposit_history = &mut ctx.accounts.deposit_history.load_mut()?;
        let record_id = deposit_history.next_record_id();
        deposit_history.append(DepositRecord {
            ts: now,
            record_id,
            user_authority: user.authority,
            user: user.to_account_info().key(),
            direction: DepositDirection::DEPOSIT,
            collateral_before,
            cumulative_deposits_before,
            amount,
        });

        if ctx.accounts.state.max_deposit > 0
            && user.cumulative_deposits > cast(ctx.accounts.state.max_deposit)?
        {
            return Err(ErrorCode::UserMaxDeposit.into());
        }

        Ok(())
    }

    #[access_control(
        exchange_not_paused(&ctx.accounts.state)
    )]
    pub fn withdraw_collateral(ctx: Context<WithdrawCollateral>, amount: u64) -> Result<()> {
        let user = &mut ctx.accounts.user;
        let clock = Clock::get()?;
        let now = clock.unix_timestamp;

        let collateral_before = user.collateral;
        let cumulative_deposits_before = user.cumulative_deposits;

        let markets = &ctx.accounts.markets.load()?;
        let user_positions = &mut ctx.accounts.user_positions.load_mut()?;
        let funding_payment_history = &mut ctx.accounts.funding_payment_history.load_mut()?;
        controller::funding::settle_funding_payment(
            user,
            user_positions,
            markets,
            funding_payment_history,
            now,
        )?;

        if cast_to_u128(amount)? > user.collateral {
            return Err(ErrorCode::InsufficientCollateral.into());
        }

        let (collateral_account_withdrawal, insurance_account_withdrawal) =
            calculate_withdrawal_amounts(
                amount,
                &ctx.accounts.collateral_vault,
                &ctx.accounts.insurance_vault,
            )?;

        // amount_withdrawn can be less than amount if there is an insufficient balance in collateral and insurance vault
        let amount_withdraw = collateral_account_withdrawal
            .checked_add(insurance_account_withdrawal)
            .ok_or_else(math_error!())?;

        user.cumulative_deposits = user
            .cumulative_deposits
            .checked_sub(cast(amount_withdraw)?)
            .ok_or_else(math_error!())?;

        user.collateral = user
            .collateral
            .checked_sub(cast(collateral_account_withdrawal)?)
            .ok_or_else(math_error!())?
            .checked_sub(cast(insurance_account_withdrawal)?)
            .ok_or_else(math_error!())?;

        if !meets_initial_margin_requirement(user, user_positions, markets)? {
            return Err(ErrorCode::InsufficientCollateral.into());
        }

        controller::token::send(
            &ctx.accounts.token_program,
            &ctx.accounts.collateral_vault,
            &ctx.accounts.user_collateral_account,
            &ctx.accounts.collateral_vault_authority,
            ctx.accounts.state.collateral_vault_nonce,
            collateral_account_withdrawal,
        )?;

        if insurance_account_withdrawal > 0 {
            controller::token::send(
                &ctx.accounts.token_program,
                &ctx.accounts.insurance_vault,
                &ctx.accounts.user_collateral_account,
                &ctx.accounts.insurance_vault_authority,
                ctx.accounts.state.insurance_vault_nonce,
                insurance_account_withdrawal,
            )?;
        }

        let deposit_history = &mut ctx.accounts.deposit_history.load_mut()?;
        let record_id = deposit_history.next_record_id();
        deposit_history.append(DepositRecord {
            ts: now,
            record_id,
            user_authority: user.authority,
            user: user.to_account_info().key(),
            direction: DepositDirection::WITHDRAW,
            collateral_before,
            cumulative_deposits_before,
            amount: amount_withdraw,
        });

        Ok(())
    }

    #[allow(unused_must_use)]
    #[access_control(
        market_initialized(&ctx.accounts.markets, market_index) &&
        exchange_not_paused(&ctx.accounts.state) &&
        valid_oracle_for_market(&ctx.accounts.oracle, &ctx.accounts.markets, market_index)
    )]
    pub fn open_position<'info>(
        ctx: Context<OpenPosition>,
        direction: PositionDirection,
        quote_asset_amount: u128,
        market_index: u64,
        limit_price: u128,
        optional_accounts: ManagePositionOptionalAccounts,
    ) -> Result<()> {
        let user = &mut ctx.accounts.user;
        let clock = Clock::get()?;
        let now = clock.unix_timestamp;
        let clock_slot = clock.slot;

        if quote_asset_amount == 0 {
            return Err(ErrorCode::TradeSizeTooSmall.into());
        }

        // Settle user's funding payments so that collateral is up to date
        let user_positions = &mut ctx.accounts.user_positions.load_mut()?;
        let funding_payment_history = &mut ctx.accounts.funding_payment_history.load_mut()?;
        controller::funding::settle_funding_payment(
            user,
            user_positions,
            &ctx.accounts.markets.load()?,
            funding_payment_history,
            now,
        )?;

        // Get existing position or add a new position for market
        let position_index = get_position_index(user_positions, market_index)
            .or_else(|_| add_new_position(user_positions, market_index))?;
        let market_position = &mut user_positions.positions[position_index];

        // Collect data about position/market before trade is executed so that it can be stored in trade history
        let mark_price_before: u128;
        let oracle_mark_spread_pct_before: i128;
        let is_oracle_valid: bool;
        {
            let market = &mut ctx.accounts.markets.load_mut()?.markets
                [Markets::index_from_u64(market_index)];
            mark_price_before = market.amm.mark_price()?;
            let oracle_price_data = &market
                .amm
                .get_oracle_price(&ctx.accounts.oracle, clock_slot)?;
            oracle_mark_spread_pct_before = amm::calculate_oracle_mark_spread_pct(
                &market.amm,
                oracle_price_data,
                Some(mark_price_before),
            )?;
            is_oracle_valid = amm::is_oracle_valid(
                &market.amm,
                oracle_price_data,
                &ctx.accounts.state.oracle_guard_rails.validity,
            )?;
            if is_oracle_valid {
                let normalised_oracle_price = normalise_oracle_price(
                    &market.amm,
                    oracle_price_data,
                    Some(mark_price_before),
                )?;
                amm::update_oracle_price_twap(&mut market.amm, now, normalised_oracle_price)?;
            }
        }

        // A trade is risk increasing if it increases the users leverage
        // If a trade is risk increasing and brings the user's margin ratio below initial requirement
        // the trade fails
        // If a trade is risk increasing and it pushes the mark price too far away from the oracle price
        // the trade fails
        let potentially_risk_increasing;
        let base_asset_amount;
        let mut quote_asset_amount = quote_asset_amount;
        let quote_asset_amount_surplus;
        {
            let markets = &mut ctx.accounts.markets.load_mut()?;
            let market = markets.get_market_mut(market_index);
            let (
                _potentially_risk_increasing,
                _,
                _base_asset_amount,
                _quote_asset_amount,
                _quote_asset_amount_surplus,
            ) = controller::position::update_position_with_quote_asset_amount(
                quote_asset_amount,
                direction,
                market,
                user,
                market_position,
                mark_price_before,
                now,
            )?;

            potentially_risk_increasing = _potentially_risk_increasing;
            base_asset_amount = _base_asset_amount;
            quote_asset_amount = _quote_asset_amount;
            quote_asset_amount_surplus = _quote_asset_amount_surplus;
        }

        // Collect data about position/market after trade is executed so that it can be stored in trade history
        let mark_price_after: u128;
        let oracle_price_after: i128;
        let oracle_mark_spread_pct_after: i128;
        {
            let market = &mut ctx.accounts.markets.load_mut()?.markets
                [Markets::index_from_u64(market_index)];
            mark_price_after = market.amm.mark_price()?;
            let oracle_price_data = &market
                .amm
                .get_oracle_price(&ctx.accounts.oracle, clock_slot)?;
            oracle_mark_spread_pct_after = amm::calculate_oracle_mark_spread_pct(
                &market.amm,
                oracle_price_data,
                Some(mark_price_after),
            )?;
            oracle_price_after = oracle_price_data.price;
        }

        // Trade fails if it's risk increasing and it brings the user below the initial margin ratio level
        let meets_initial_margin_requirement =
            meets_initial_margin_requirement(user, user_positions, &ctx.accounts.markets.load()?)?;
        if !meets_initial_margin_requirement && potentially_risk_increasing {
            return Err(ErrorCode::InsufficientCollateral.into());
        }

        // Calculate the fee to charge the user
        let (discount_token, referrer) = optional_accounts::get_discount_token_and_referrer(
            optional_accounts,
            ctx.remaining_accounts,
            &ctx.accounts.state.discount_mint,
            &user.key(),
            &ctx.accounts.authority.key(),
        )?;
        let (user_fee, fee_to_market, token_discount, referrer_reward, referee_discount) =
            fees::calculate_fee_for_trade(
                quote_asset_amount,
                &ctx.accounts.state.fee_structure,
                discount_token,
                &referrer,
                quote_asset_amount_surplus,
            )?;

        // Increment the clearing house's total fee variables
        {
            let market = &mut ctx.accounts.markets.load_mut()?.markets
                [Markets::index_from_u64(market_index)];
            market.amm.total_fee = market
                .amm
                .total_fee
                .checked_add(fee_to_market)
                .ok_or_else(math_error!())?;
            market.amm.total_fee_minus_distributions = market
                .amm
                .total_fee_minus_distributions
                .checked_add(fee_to_market)
                .ok_or_else(math_error!())?;
        }

        // Subtract the fee from user's collateral
        user.collateral = user.collateral.saturating_sub(user_fee);

        // Increment the user's total fee variables
        user.total_fee_paid = user
            .total_fee_paid
            .checked_add(cast(user_fee)?)
            .ok_or_else(math_error!())?;
        user.total_token_discount = user
            .total_token_discount
            .checked_add(token_discount)
            .ok_or_else(math_error!())?;
        user.total_referee_discount = user
            .total_referee_discount
            .checked_add(referee_discount)
            .ok_or_else(math_error!())?;

        // Update the referrer's collateral with their reward
        if referrer.is_some() {
            let mut referrer = referrer.unwrap();
            referrer.total_referral_reward = referrer
                .total_referral_reward
                .checked_add(referrer_reward)
                .ok_or_else(math_error!())?;
            referrer.exit(ctx.program_id)?;
        }

        // Trade fails if the trade is risk increasing and it pushes to mark price too far
        // away from the oracle price
        let is_oracle_mark_too_divergent_before = amm::is_oracle_mark_too_divergent(
            oracle_mark_spread_pct_before,
            &ctx.accounts.state.oracle_guard_rails.price_divergence,
        )?;
        let is_oracle_mark_too_divergent_after = amm::is_oracle_mark_too_divergent(
            oracle_mark_spread_pct_after,
            &ctx.accounts.state.oracle_guard_rails.price_divergence,
        )?;

        // if oracle-mark divergence pushed outside limit, block trade
        if is_oracle_mark_too_divergent_after
            && !is_oracle_mark_too_divergent_before
            && is_oracle_valid
        {
            return Err(ErrorCode::OracleMarkSpreadLimit.into());
        }

        // if oracle-mark divergence outside limit and risk-increasing, block trade
        if is_oracle_mark_too_divergent_after
            && oracle_mark_spread_pct_after.unsigned_abs()
                >= oracle_mark_spread_pct_before.unsigned_abs()
            && is_oracle_valid
            && potentially_risk_increasing
        {
            return Err(ErrorCode::OracleMarkSpreadLimit.into());
        }

        // Add to the trade history account
        let trade_history_account = &mut ctx.accounts.trade_history.load_mut()?;
        let record_id = trade_history_account.next_record_id();
        trade_history_account.append(TradeRecord {
            ts: now,
            record_id,
            user_authority: *ctx.accounts.authority.to_account_info().key,
            user: *user.to_account_info().key,
            direction,
            base_asset_amount,
            quote_asset_amount,
            mark_price_before,
            mark_price_after,
            fee: cast(user_fee)?,
            token_discount,
            quote_asset_amount_surplus,
            referee_discount,
            liquidation: false,
            market_index,
            oracle_price: oracle_price_after,
        });

        // If the user adds a limit price to their trade, check that their entry price is better than the limit price
        if limit_price != 0
            && !limit_price_satisfied(
                limit_price,
                quote_asset_amount,
                base_asset_amount,
                direction,
            )?
        {
            return Err(ErrorCode::SlippageOutsideLimit.into());
        }

        // Try to update the funding rate at the end of every trade
        {
            let market = &mut ctx.accounts.markets.load_mut()?.markets
                [Markets::index_from_u64(market_index)];
            let price_oracle = &ctx.accounts.oracle;
            let funding_rate_history = &mut ctx.accounts.funding_rate_history.load_mut()?;
            controller::funding::update_funding_rate(
                market_index,
                market,
                price_oracle,
                now,
                clock_slot,
                funding_rate_history,
                &ctx.accounts.state.oracle_guard_rails,
                ctx.accounts.state.funding_paused,
                Some(mark_price_before),
            )?;
        }

        Ok(())
    }

    #[allow(unused_must_use)]
    #[access_control(
        market_initialized(&ctx.accounts.markets, market_index) &&
        exchange_not_paused(&ctx.accounts.state) &&
        valid_oracle_for_market(&ctx.accounts.oracle, &ctx.accounts.markets, market_index)
    )]
    pub fn close_position(
        ctx: Context<ClosePosition>,
        market_index: u64,
        optional_accounts: ManagePositionOptionalAccounts,
    ) -> Result<()> {
        let user = &mut ctx.accounts.user;
        let clock = Clock::get()?;
        let now = clock.unix_timestamp;
        let clock_slot = clock.slot;

        // Settle user's funding payments so that collateral is up to date
        let user_positions = &mut ctx.accounts.user_positions.load_mut()?;
        let funding_payment_history = &mut ctx.accounts.funding_payment_history.load_mut()?;
        controller::funding::settle_funding_payment(
            user,
            user_positions,
            &ctx.accounts.markets.load()?,
            funding_payment_history,
            now,
        )?;

        let position_index = get_position_index(user_positions, market_index)?;
        let market_position = &mut user_positions.positions[position_index];

        let market =
            &mut ctx.accounts.markets.load_mut()?.markets[Markets::index_from_u64(market_index)];

        // Collect data about market before trade is executed so that it can be stored in trade history
        let mark_price_before = market.amm.mark_price()?;
        let oracle_price_data = &market
            .amm
            .get_oracle_price(&ctx.accounts.oracle, clock_slot)?;
        let oracle_mark_spread_pct_before = amm::calculate_oracle_mark_spread_pct(
            &market.amm,
            oracle_price_data,
            Some(mark_price_before),
        )?;
        let direction_to_close =
            math::position::direction_to_close_position(market_position.base_asset_amount);
        let (quote_asset_amount, base_asset_amount, quote_asset_amount_surplus) =
            controller::position::close(
                user,
                market,
                market_position,
                now,
                None,
                Some(mark_price_before),
                true,
            )?;
        let base_asset_amount = base_asset_amount.unsigned_abs();

        // Calculate the fee to charge the user
        let (discount_token, referrer) = optional_accounts::get_discount_token_and_referrer(
            optional_accounts,
            ctx.remaining_accounts,
            &ctx.accounts.state.discount_mint,
            &user.key(),
            &ctx.accounts.authority.key(),
        )?;
        let (user_fee, fee_to_market, token_discount, referrer_reward, referee_discount) =
            fees::calculate_fee_for_trade(
                quote_asset_amount,
                &ctx.accounts.state.fee_structure,
                discount_token,
                &referrer,
                quote_asset_amount_surplus,
            )?;

        // Increment the clearing house's total fee variables
        market.amm.total_fee = market
            .amm
            .total_fee
            .checked_add(fee_to_market)
            .ok_or_else(math_error!())?;
        market.amm.total_fee_minus_distributions = market
            .amm
            .total_fee_minus_distributions
            .checked_add(fee_to_market)
            .ok_or_else(math_error!())?;

        // Subtract the fee from user's collateral
        user.collateral = user.collateral.saturating_sub(user_fee);

        // Increment the user's total fee variables
        user.total_fee_paid = user
            .total_fee_paid
            .checked_add(cast(user_fee)?)
            .ok_or_else(math_error!())?;
        user.total_token_discount = user
            .total_token_discount
            .checked_add(token_discount)
            .ok_or_else(math_error!())?;
        user.total_referee_discount = user
            .total_referee_discount
            .checked_add(referee_discount)
            .ok_or_else(math_error!())?;

        // Update the referrer's collateral with their reward
        if referrer.is_some() {
            let mut referrer = referrer.unwrap();
            referrer.total_referral_reward = referrer
                .total_referral_reward
                .checked_add(referrer_reward)
                .ok_or_else(math_error!())?;
            referrer.exit(ctx.program_id)?;
        }

        // Collect data about market after trade is executed so that it can be stored in trade history
        let mark_price_after = market.amm.mark_price()?;
        let price_oracle = &ctx.accounts.oracle;

        let oracle_mark_spread_pct_after = amm::calculate_oracle_mark_spread_pct(
            &market.amm,
            oracle_price_data,
            Some(mark_price_after),
        )?;
        let oracle_price_after = oracle_price_data.price;

        let is_oracle_valid = amm::is_oracle_valid(
            &market.amm,
            oracle_price_data,
            &ctx.accounts.state.oracle_guard_rails.validity,
        )?;
        if is_oracle_valid {
            let normalised_oracle_price =
                normalise_oracle_price(&market.amm, oracle_price_data, Some(mark_price_before))?;
            amm::update_oracle_price_twap(&mut market.amm, now, normalised_oracle_price)?;
        }

        // Trade fails if the trade is risk increasing and it pushes to mark price too far
        // away from the oracle price
        let is_oracle_mark_too_divergent_before = amm::is_oracle_mark_too_divergent(
            oracle_mark_spread_pct_before,
            &ctx.accounts.state.oracle_guard_rails.price_divergence,
        )?;
        let is_oracle_mark_too_divergent_after = amm::is_oracle_mark_too_divergent(
            oracle_mark_spread_pct_after,
            &ctx.accounts.state.oracle_guard_rails.price_divergence,
        )?;

        // if closing position pushes outside of oracle-mark divergence limit, block trade
        if (is_oracle_mark_too_divergent_after && !is_oracle_mark_too_divergent_before)
            && is_oracle_valid
        {
            return Err(ErrorCode::OracleMarkSpreadLimit.into());
        }

        // Add to the trade history account
        let trade_history_account = &mut ctx.accounts.trade_history.load_mut()?;
        let record_id = trade_history_account.next_record_id();
        trade_history_account.append(TradeRecord {
            ts: now,
            record_id,
            user_authority: *ctx.accounts.authority.to_account_info().key,
            user: *user.to_account_info().key,
            direction: direction_to_close,
            base_asset_amount,
            quote_asset_amount,
            mark_price_before,
            mark_price_after,
            liquidation: false,
            fee: cast(user_fee)?,
            token_discount,
            quote_asset_amount_surplus,
            referee_discount,
            market_index,
            oracle_price: oracle_price_after,
        });

        // Try to update the funding rate at the end of every trade
        let funding_rate_history = &mut ctx.accounts.funding_rate_history.load_mut()?;
        controller::funding::update_funding_rate(
            market_index,
            market,
            price_oracle,
            now,
            clock_slot,
            funding_rate_history,
            &ctx.accounts.state.oracle_guard_rails,
            ctx.accounts.state.funding_paused,
            Some(mark_price_before),
        )?;

        Ok(())
    }

    #[allow(unused_must_use)]
    #[access_control(
        market_initialized(&ctx.accounts.markets, params.market_index)
    )]
    pub fn place_order<'info>(ctx: Context<PlaceOrder>, params: OrderParams) -> Result<()> {
        let account_info_iter = &mut ctx.remaining_accounts.iter();
        let discount_token = get_discount_token(
            params.optional_accounts.discount_token,
            account_info_iter,
            &ctx.accounts.state.discount_mint,
            ctx.accounts.authority.key,
        )?;
        let referrer = get_referrer(
            params.optional_accounts.referrer,
            account_info_iter,
            &ctx.accounts.user.key(),
            None,
        )?;

        let oracle = get_oracle_for_place_order(account_info_iter, &ctx.accounts.markets, &params)?;

        if params.order_type == OrderType::Market {
            msg!("market order must be in place and fill");
            return Err(ErrorCode::MarketOrderMustBeInPlaceAndFill.into());
        }

        if params.immediate_or_cancel {
            msg!("immediate_or_cancel order must be in place and fill");
            return Err(print_error!(ErrorCode::InvalidOrder)().into());
        }

        controller::orders::place_order(
            &ctx.accounts.state,
            &ctx.accounts.order_state,
            &mut ctx.accounts.user,
            &ctx.accounts.user_positions,
            &ctx.accounts.markets,
            &ctx.accounts.user_orders,
            &ctx.accounts.funding_payment_history,
            &ctx.accounts.order_history,
            discount_token,
            &referrer,
            &Clock::get()?,
            params,
            oracle,
        )?;

        Ok(())
    }

    pub fn cancel_order(ctx: Context<CancelOrder>, order_id: u128) -> Result<()> {
        let account_info_iter = &mut ctx.remaining_accounts.iter();
        let oracle = get_oracle_for_cancel_order_by_order_id(
            account_info_iter,
            &ctx.accounts.user_orders,
            &ctx.accounts.markets,
            order_id,
        )?;

        controller::orders::cancel_order_by_order_id(
            &ctx.accounts.state,
            order_id,
            &mut ctx.accounts.user,
            &ctx.accounts.user_positions,
            &ctx.accounts.markets,
            &ctx.accounts.user_orders,
            &ctx.accounts.funding_payment_history,
            &ctx.accounts.order_history,
            &Clock::get()?,
            oracle,
        )?;

        Ok(())
    }

    pub fn cancel_order_by_user_id(ctx: Context<CancelOrder>, user_order_id: u8) -> Result<()> {
        let account_info_iter = &mut ctx.remaining_accounts.iter();
        let oracle = get_oracle_for_cancel_order_by_user_order_id(
            account_info_iter,
            &ctx.accounts.user_orders,
            &ctx.accounts.markets,
            user_order_id,
        )?;

        controller::orders::cancel_order_by_user_order_id(
            &ctx.accounts.state,
            user_order_id,
            &mut ctx.accounts.user,
            &ctx.accounts.user_positions,
            &ctx.accounts.markets,
            &ctx.accounts.user_orders,
            &ctx.accounts.funding_payment_history,
            &ctx.accounts.order_history,
            &Clock::get()?,
            oracle,
        )?;

        Ok(())
    }

    pub fn cancel_all_orders(ctx: Context<CancelOrder>, best_effort: bool) -> Result<()> {
        controller::orders::cancel_all_orders(
            &ctx.accounts.state,
            &mut ctx.accounts.user,
            &ctx.accounts.user_positions,
            &ctx.accounts.markets,
            &ctx.accounts.user_orders,
            &ctx.accounts.funding_payment_history,
            &ctx.accounts.order_history,
            &Clock::get()?,
            ctx.remaining_accounts,
            best_effort,
            None,
            None,
        )?;

        Ok(())
    }

    pub fn cancel_orders_by_market_and_side(
        ctx: Context<CancelOrder>,
        best_effort: bool,
        market_index_only: u64,
        direction_only: PositionDirection,
    ) -> Result<()> {
        controller::orders::cancel_all_orders(
            &ctx.accounts.state,
            &mut ctx.accounts.user,
            &ctx.accounts.user_positions,
            &ctx.accounts.markets,
            &ctx.accounts.user_orders,
            &ctx.accounts.funding_payment_history,
            &ctx.accounts.order_history,
            &Clock::get()?,
            ctx.remaining_accounts,
            best_effort,
            Some(market_index_only),
            Some(direction_only),
        )?;

        Ok(())
    }

    pub fn expire_orders(ctx: Context<ExpireOrder>) -> Result<()> {
        controller::orders::expire_orders(
            &mut ctx.accounts.user,
            &ctx.accounts.user_positions,
            &ctx.accounts.user_orders,
            &mut ctx.accounts.filler,
            &ctx.accounts.order_history,
            &Clock::get()?,
        )?;
        Ok(())
    }

    #[access_control(
        exchange_not_paused(&ctx.accounts.state)
    )]
    pub fn fill_order<'info>(ctx: Context<FillOrder>, order_id: u128) -> Result<()> {
        let account_info_iter = &mut ctx.remaining_accounts.iter();
        let referrer = get_referrer_for_fill_order(
            account_info_iter,
            &ctx.accounts.user.key(),
            order_id,
            &ctx.accounts.user_orders,
        )?;

        let base_asset_amount = controller::orders::fill_order(
            order_id,
            &ctx.accounts.state,
            &ctx.accounts.order_state,
            &mut ctx.accounts.user,
            &ctx.accounts.user_positions,
            &ctx.accounts.markets,
            &ctx.accounts.oracle,
            &ctx.accounts.user_orders,
            &mut ctx.accounts.filler,
            &ctx.accounts.funding_payment_history,
            &ctx.accounts.trade_history,
            &ctx.accounts.order_history,
            &ctx.accounts.funding_rate_history,
            referrer,
            &Clock::get()?,
        )?;

        if base_asset_amount == 0 {
            return Err(print_error!(ErrorCode::CouldNotFillOrder)().into());
        }

        Ok(())
    }

    #[allow(unused_must_use)]
    #[access_control(
        exchange_not_paused(&ctx.accounts.state) &&
        market_initialized(&ctx.accounts.markets, params.market_index) &&
        valid_oracle_for_market(&ctx.accounts.oracle, &ctx.accounts.markets, params.market_index)
    )]
    pub fn place_and_fill_order<'info>(
        ctx: Context<PlaceAndFillOrder>,
        params: OrderParams,
    ) -> Result<()> {
        let account_info_iter = &mut ctx.remaining_accounts.iter();
        let discount_token = get_discount_token(
            params.optional_accounts.discount_token,
            account_info_iter,
            &ctx.accounts.state.discount_mint,
            ctx.accounts.authority.key,
        )?;
        let referrer = get_referrer(
            params.optional_accounts.referrer,
            account_info_iter,
            &ctx.accounts.user.key(),
            None,
        )?;
        let is_immediate_or_cancel = params.immediate_or_cancel;
        let base_asset_amount_to_fill = params.base_asset_amount;

        controller::orders::place_order(
            &ctx.accounts.state,
            &ctx.accounts.order_state,
            &mut ctx.accounts.user,
            &ctx.accounts.user_positions,
            &ctx.accounts.markets,
            &ctx.accounts.user_orders,
            &ctx.accounts.funding_payment_history,
            &ctx.accounts.order_history,
            discount_token,
            &referrer,
            &Clock::get()?,
            params,
            Some(&ctx.accounts.oracle),
        )?;

        let order_id;
        {
            let order_history = &ctx.accounts.order_history.load()?;
            order_id = order_history.last_order_id;
        }

        let user = &mut ctx.accounts.user;
        let base_asset_amount_filled = controller::orders::fill_order(
            order_id,
            &ctx.accounts.state,
            &ctx.accounts.order_state,
            user,
            &ctx.accounts.user_positions,
            &ctx.accounts.markets,
            &ctx.accounts.oracle,
            &ctx.accounts.user_orders,
            &mut user.clone(),
            &ctx.accounts.funding_payment_history,
            &ctx.accounts.trade_history,
            &ctx.accounts.order_history,
            &ctx.accounts.funding_rate_history,
            referrer,
            &Clock::get()?,
        )?;

        if is_immediate_or_cancel && base_asset_amount_to_fill != base_asset_amount_filled {
            controller::orders::cancel_order_by_order_id(
                &ctx.accounts.state,
                order_id,
                &mut ctx.accounts.user,
                &ctx.accounts.user_positions,
                &ctx.accounts.markets,
                &ctx.accounts.user_orders,
                &ctx.accounts.funding_payment_history,
                &ctx.accounts.order_history,
                &Clock::get()?,
                Some(&ctx.accounts.oracle),
            )?;
        }

        Ok(())
    }

    #[access_control(
        exchange_not_paused(&ctx.accounts.state)
    )]
    pub fn liquidate(ctx: Context<Liquidate>) -> Result<()> {
        let state = &ctx.accounts.state;
        let user = &mut ctx.accounts.user;
        let trade_history = &mut ctx.accounts.trade_history.load_mut()?;
        let clock = Clock::get()?;
        let now = clock.unix_timestamp;
        let clock_slot = clock.slot;

        // Settle user's funding payments so that collateral is up to date
        let user_positions = &mut ctx.accounts.user_positions.load_mut()?;
        let funding_payment_history = &mut ctx.accounts.funding_payment_history.load_mut()?;
        controller::funding::settle_funding_payment(
            user,
            user_positions,
            &ctx.accounts.markets.load()?,
            funding_payment_history,
            now,
        )?;

        let LiquidationStatus {
            liquidation_type,
            total_collateral,
            adjusted_total_collateral,
            unrealized_pnl,
            base_asset_value,
            market_statuses,
            mut margin_requirement,
            margin_ratio,
        } = calculate_liquidation_status(
            user,
            user_positions,
            &ctx.accounts.markets.load()?,
            ctx.remaining_accounts,
            &ctx.accounts.state.oracle_guard_rails,
            clock_slot,
        )?;

        // Verify that the user is in liquidation territory
        let collateral = user.collateral;
        if liquidation_type == LiquidationType::NONE {
            msg!("total_collateral {}", total_collateral);
            msg!("adjusted_total_collateral {}", adjusted_total_collateral);
            msg!("margin_requirement {}", margin_requirement);
            return Err(ErrorCode::SufficientCollateral.into());
        }

        let is_dust_position = adjusted_total_collateral <= QUOTE_PRECISION;

        // Keep track to the value of positions closed. For full liquidation this is the user's entire position,
        // for partial it is less (it's based on the clearing house state)
        let mut base_asset_value_closed: u128 = 0;
        let mut liquidation_fee = 0_u128;
        // have to fully liquidate dust positions to make it worth it for liquidators
        let is_full_liquidation = liquidation_type == LiquidationType::FULL || is_dust_position;
        if is_full_liquidation {
            let markets = &mut ctx.accounts.markets.load_mut()?;

            let maximum_liquidation_fee = total_collateral
                .checked_mul(state.full_liquidation_penalty_percentage_numerator)
                .ok_or_else(math_error!())?
                .checked_div(state.full_liquidation_penalty_percentage_denominator)
                .ok_or_else(math_error!())?;
            for market_status in market_statuses.iter() {
                if market_status.base_asset_value == 0 {
                    continue;
                }

                let market = markets.get_market_mut(market_status.market_index);
                let mark_price_before = market_status.mark_price_before;
                let oracle_status = &market_status.oracle_status;

                // if the oracle is invalid and the mark moves too far from twap, dont liquidate
                let oracle_is_valid = oracle_status.is_valid;
                if !oracle_is_valid {
                    let mark_twap_divergence =
                        calculate_mark_twap_spread_pct(&market.amm, mark_price_before)?;
                    let mark_twap_too_divergent =
                        mark_twap_divergence.unsigned_abs() >= MAX_MARK_TWAP_DIVERGENCE;

                    if mark_twap_too_divergent {
                        let market_index = market_status.market_index;
                        msg!(
                            "mark_twap_divergence {} for market {}",
                            mark_twap_divergence,
                            market_index
                        );
                        continue;
                    }
                }

                let market_position = &mut user_positions
                    .positions
                    .iter_mut()
                    .find(|position| position.market_index == market_status.market_index)
                    .unwrap();

                let mark_price_before_i128 = cast_to_i128(mark_price_before)?;
                let close_position_slippage = match market_status.close_position_slippage {
                    Some(close_position_slippage) => close_position_slippage,
                    None => calculate_slippage(
                        market_status.base_asset_value,
                        market_position.base_asset_amount.unsigned_abs(),
                        mark_price_before_i128,
                    )?,
                };
                let close_position_slippage_pct =
                    calculate_slippage_pct(close_position_slippage, mark_price_before_i128)?;

                let close_slippage_pct_too_large = close_position_slippage_pct
                    > MAX_LIQUIDATION_SLIPPAGE
                    || close_position_slippage_pct < -MAX_LIQUIDATION_SLIPPAGE;

                let oracle_mark_divergence_after_close = if !close_slippage_pct_too_large {
                    oracle_status
                        .oracle_mark_spread_pct
                        .checked_add(close_position_slippage_pct)
                        .ok_or_else(math_error!())?
                } else if close_position_slippage_pct > 0 {
                    oracle_status
                        .oracle_mark_spread_pct
                        // approximates price impact based on slippage
                        .checked_add(MAX_LIQUIDATION_SLIPPAGE * 2)
                        .ok_or_else(math_error!())?
                } else {
                    oracle_status
                        .oracle_mark_spread_pct
                        // approximates price impact based on slippage
                        .checked_sub(MAX_LIQUIDATION_SLIPPAGE * 2)
                        .ok_or_else(math_error!())?
                };

                let oracle_mark_too_divergent_after_close = is_oracle_mark_too_divergent(
                    oracle_mark_divergence_after_close,
                    &state.oracle_guard_rails.price_divergence,
                )?;

                // if closing pushes outside the oracle mark threshold, don't liquidate
                if oracle_is_valid && oracle_mark_too_divergent_after_close {
                    // but only skip the liquidation if it makes the divergence worse
                    if oracle_status.oracle_mark_spread_pct.unsigned_abs()
                        < oracle_mark_divergence_after_close.unsigned_abs()
                    {
                        let market_index = market_position.market_index;
                        msg!(
                            "oracle_mark_divergence_after_close {} for market {}",
                            oracle_mark_divergence_after_close,
                            market_index,
                        );
                        continue;
                    }
                }

                let direction_to_close =
                    math::position::direction_to_close_position(market_position.base_asset_amount);

                // just reduce position if position is too big
                let (quote_asset_amount, base_asset_amount) = if close_slippage_pct_too_large {
                    let quote_asset_amount = market_status
                        .base_asset_value
                        .checked_mul(MAX_LIQUIDATION_SLIPPAGE_U128)
                        .ok_or_else(math_error!())?
                        .checked_div(close_position_slippage_pct.unsigned_abs())
                        .ok_or_else(math_error!())?;

                    let (base_asset_amount, _) = controller::position::reduce(
                        direction_to_close,
                        quote_asset_amount,
                        user,
                        market,
                        market_position,
                        now,
                        Some(mark_price_before),
                        false,
                    )?;

                    (quote_asset_amount, base_asset_amount)
                } else {
                    let (quote_asset_amount, base_asset_amount, _) = controller::position::close(
                        user,
                        market,
                        market_position,
                        now,
                        None,
                        Some(mark_price_before),
                        false,
                    )?;

                    (quote_asset_amount, base_asset_amount)
                };

                let base_asset_amount = base_asset_amount.unsigned_abs();
                base_asset_value_closed = base_asset_value_closed
                    .checked_add(quote_asset_amount)
                    .ok_or_else(math_error!())?;
                let mark_price_after = market.amm.mark_price()?;

                let record_id = trade_history.next_record_id();
                trade_history.append(TradeRecord {
                    ts: now,
                    record_id,
                    user_authority: user.authority,
                    user: *user.to_account_info().key,
                    direction: direction_to_close,
                    base_asset_amount,
                    quote_asset_amount,
                    mark_price_before,
                    mark_price_after,
                    fee: 0,
                    token_discount: 0,
                    quote_asset_amount_surplus: 0,
                    referee_discount: 0,
                    liquidation: true,
                    market_index: market_position.market_index,
                    oracle_price: market_status.oracle_status.price_data.price,
                });

                margin_requirement = margin_requirement
                    .checked_sub(
                        market_status
                            .maintenance_margin_requirement
                            .checked_mul(quote_asset_amount)
                            .ok_or_else(math_error!())?
                            .checked_div(market_status.base_asset_value)
                            .ok_or_else(math_error!())?,
                    )
                    .ok_or_else(math_error!())?;

                let market_liquidation_fee = maximum_liquidation_fee
                    .checked_mul(quote_asset_amount)
                    .ok_or_else(math_error!())?
                    .checked_div(base_asset_value)
                    .ok_or_else(math_error!())?;

                liquidation_fee = liquidation_fee
                    .checked_add(market_liquidation_fee)
                    .ok_or_else(math_error!())?;

                let adjusted_total_collateral_after_fee = adjusted_total_collateral
                    .checked_sub(liquidation_fee)
                    .ok_or_else(math_error!())?;

                if !is_dust_position && margin_requirement < adjusted_total_collateral_after_fee {
                    break;
                }
            }
        } else {
            let markets = &mut ctx.accounts.markets.load_mut()?;

            let maximum_liquidation_fee = total_collateral
                .checked_mul(state.partial_liquidation_penalty_percentage_numerator)
                .ok_or_else(math_error!())?
                .checked_div(state.partial_liquidation_penalty_percentage_denominator)
                .ok_or_else(math_error!())?;
            let maximum_base_asset_value_closed = base_asset_value
                .checked_mul(state.partial_liquidation_close_percentage_numerator)
                .ok_or_else(math_error!())?
                .checked_div(state.partial_liquidation_close_percentage_denominator)
                .ok_or_else(math_error!())?;
            for market_status in market_statuses.iter() {
                if market_status.base_asset_value == 0 {
                    continue;
                }

                let oracle_status = &market_status.oracle_status;
                let market = markets.get_market_mut(market_status.market_index);
                let mark_price_before = market_status.mark_price_before;

                let oracle_is_valid = oracle_status.is_valid;
                if !oracle_is_valid {
                    let mark_twap_divergence =
                        calculate_mark_twap_spread_pct(&market.amm, mark_price_before)?;
                    let mark_twap_too_divergent =
                        mark_twap_divergence.unsigned_abs() >= MAX_MARK_TWAP_DIVERGENCE;

                    if mark_twap_too_divergent {
                        let market_index = market_status.market_index;
                        msg!(
                            "mark_twap_divergence {} for market {}",
                            mark_twap_divergence,
                            market_index
                        );
                        continue;
                    }
                }

                let market_position = &mut user_positions
                    .positions
                    .iter_mut()
                    .find(|position| position.market_index == market_status.market_index)
                    .unwrap();

                let mut quote_asset_amount = market_status
                    .base_asset_value
                    .checked_mul(state.partial_liquidation_close_percentage_numerator)
                    .ok_or_else(math_error!())?
                    .checked_div(state.partial_liquidation_close_percentage_denominator)
                    .ok_or_else(math_error!())?;

                let mark_price_before_i128 = cast_to_i128(mark_price_before)?;
                let reduce_position_slippage = match market_status.close_position_slippage {
                    Some(close_position_slippage) => close_position_slippage.div(4),
                    None => calculate_slippage(
                        market_status.base_asset_value,
                        market_position.base_asset_amount.unsigned_abs(),
                        mark_price_before_i128,
                    )?
                    .div(4),
                };

                let reduce_position_slippage_pct =
                    calculate_slippage_pct(reduce_position_slippage, mark_price_before_i128)?;

                msg!(
                    "reduce_position_slippage_pct {}",
                    reduce_position_slippage_pct
                );

                let reduce_slippage_pct_too_large = reduce_position_slippage_pct
                    > MAX_LIQUIDATION_SLIPPAGE
                    || reduce_position_slippage_pct < -MAX_LIQUIDATION_SLIPPAGE;

                let oracle_mark_divergence_after_reduce = if !reduce_slippage_pct_too_large {
                    oracle_status
                        .oracle_mark_spread_pct
                        .checked_add(reduce_position_slippage_pct)
                        .ok_or_else(math_error!())?
                } else if reduce_position_slippage_pct > 0 {
                    oracle_status
                        .oracle_mark_spread_pct
                        // approximates price impact based on slippage
                        .checked_add(MAX_LIQUIDATION_SLIPPAGE * 2)
                        .ok_or_else(math_error!())?
                } else {
                    oracle_status
                        .oracle_mark_spread_pct
                        // approximates price impact based on slippage
                        .checked_sub(MAX_LIQUIDATION_SLIPPAGE * 2)
                        .ok_or_else(math_error!())?
                };

                let oracle_mark_too_divergent_after_reduce = is_oracle_mark_too_divergent(
                    oracle_mark_divergence_after_reduce,
                    &state.oracle_guard_rails.price_divergence,
                )?;

                // if reducing pushes outside the oracle mark threshold, don't liquidate
                if oracle_is_valid && oracle_mark_too_divergent_after_reduce {
                    // but only skip the liquidation if it makes the divergence worse
                    if oracle_status.oracle_mark_spread_pct.unsigned_abs()
                        < oracle_mark_divergence_after_reduce.unsigned_abs()
                    {
                        msg!(
                            "oracle_mark_spread_pct_after_reduce {}",
                            oracle_mark_divergence_after_reduce
                        );
                        return Err(ErrorCode::OracleMarkSpreadLimit.into());
                    }
                }

                if reduce_slippage_pct_too_large {
                    quote_asset_amount = quote_asset_amount
                        .checked_mul(MAX_LIQUIDATION_SLIPPAGE_U128)
                        .ok_or_else(math_error!())?
                        .checked_div(reduce_position_slippage_pct.unsigned_abs())
                        .ok_or_else(math_error!())?;
                }

                base_asset_value_closed = base_asset_value_closed
                    .checked_add(quote_asset_amount)
                    .ok_or_else(math_error!())?;

                let direction_to_reduce =
                    math::position::direction_to_close_position(market_position.base_asset_amount);

                let (base_asset_amount, _) = controller::position::reduce(
                    direction_to_reduce,
                    quote_asset_amount,
                    user,
                    market,
                    market_position,
                    now,
                    Some(mark_price_before),
                    false,
                )?;
                let base_asset_amount = base_asset_amount.unsigned_abs();

                let mark_price_after = market.amm.mark_price()?;

                let record_id = trade_history.next_record_id();
                trade_history.append(TradeRecord {
                    ts: now,
                    record_id,
                    user_authority: user.authority,
                    user: *user.to_account_info().key,
                    direction: direction_to_reduce,
                    base_asset_amount,
                    quote_asset_amount,
                    mark_price_before,
                    mark_price_after,
                    fee: 0,
                    token_discount: 0,
                    quote_asset_amount_surplus: 0,
                    referee_discount: 0,
                    liquidation: true,
                    market_index: market_position.market_index,
                    oracle_price: market_status.oracle_status.price_data.price,
                });

                margin_requirement = margin_requirement
                    .checked_sub(
                        market_status
                            .partial_margin_requirement
                            .checked_mul(quote_asset_amount)
                            .ok_or_else(math_error!())?
                            .checked_div(market_status.base_asset_value)
                            .ok_or_else(math_error!())?,
                    )
                    .ok_or_else(math_error!())?;

                let market_liquidation_fee = maximum_liquidation_fee
                    .checked_mul(quote_asset_amount)
                    .ok_or_else(math_error!())?
                    .checked_div(maximum_base_asset_value_closed)
                    .ok_or_else(math_error!())?;

                liquidation_fee = liquidation_fee
                    .checked_add(market_liquidation_fee)
                    .ok_or_else(math_error!())?;

                let adjusted_total_collateral_after_fee = adjusted_total_collateral
                    .checked_sub(liquidation_fee)
                    .ok_or_else(math_error!())?;

                if margin_requirement < adjusted_total_collateral_after_fee {
                    break;
                }
            }
        }

        if base_asset_value_closed == 0 {
            return Err(print_error!(ErrorCode::NoPositionsLiquidatable)().into());
        }

        let (withdrawal_amount, _) = calculate_withdrawal_amounts(
            cast(liquidation_fee)?,
            &ctx.accounts.collateral_vault,
            &ctx.accounts.insurance_vault,
        )?;

        user.collateral = user
            .collateral
            .checked_sub(liquidation_fee)
            .ok_or_else(math_error!())?;

        let fee_to_liquidator = if is_full_liquidation {
            withdrawal_amount
                .checked_div(state.full_liquidation_liquidator_share_denominator)
                .ok_or_else(math_error!())?
        } else {
            withdrawal_amount
                .checked_div(state.partial_liquidation_liquidator_share_denominator)
                .ok_or_else(math_error!())?
        };

        let fee_to_insurance_fund = withdrawal_amount
            .checked_sub(fee_to_liquidator)
            .ok_or_else(math_error!())?;

        if fee_to_liquidator > 0 {
            let liquidator = &mut ctx.accounts.liquidator;
            liquidator.collateral = liquidator
                .collateral
                .checked_add(cast(fee_to_liquidator)?)
                .ok_or_else(math_error!())?;
        }

        if fee_to_insurance_fund > 0 {
            controller::token::send(
                &ctx.accounts.token_program,
                &ctx.accounts.collateral_vault,
                &ctx.accounts.insurance_vault,
                &ctx.accounts.collateral_vault_authority,
                ctx.accounts.state.collateral_vault_nonce,
                fee_to_insurance_fund,
            )?;
        }

        let liquidation_history = &mut ctx.accounts.liquidation_history.load_mut()?;
        let record_id = liquidation_history.next_record_id();

        liquidation_history.append(LiquidationRecord {
            ts: now,
            record_id,
            user: user.to_account_info().key(),
            user_authority: user.authority,
            partial: !is_full_liquidation,
            base_asset_value,
            base_asset_value_closed,
            liquidation_fee,
            fee_to_liquidator,
            fee_to_insurance_fund,
            liquidator: ctx.accounts.liquidator.to_account_info().key(),
            total_collateral,
            collateral,
            unrealized_pnl,
            margin_ratio,
        });

        Ok(())
    }

    #[allow(unused_must_use)]
    #[access_control(
        market_initialized(&ctx.accounts.markets, market_index) &&
        exchange_not_paused(&ctx.accounts.state) &&
        admin_controls_prices(&ctx.accounts.state)
    )]
    pub fn move_amm_price(
        ctx: Context<MoveAMMPrice>,
        base_asset_reserve: u128,
        quote_asset_reserve: u128,
        market_index: u64,
    ) -> Result<()> {
        let markets = &mut ctx.accounts.markets.load_mut()?;
        let market = &mut markets.markets[Markets::index_from_u64(market_index)];
        controller::amm::move_price(&mut market.amm, base_asset_reserve, quote_asset_reserve)?;
        Ok(())
    }

    #[access_control(
        market_initialized(&ctx.accounts.markets, market_index)
    )]
    pub fn withdraw_fees(ctx: Context<WithdrawFees>, market_index: u64, amount: u64) -> Result<()> {
        let state = &mut ctx.accounts.state;
        let markets = &mut ctx.accounts.markets.load_mut()?;
        let market = &mut markets.markets[Markets::index_from_u64(market_index)];

        // A portion of fees must always remain in protocol to be used to keep markets optimal
        let max_withdraw = market
            .amm
            .total_fee
            .checked_mul(SHARE_OF_FEES_ALLOCATED_TO_CLEARING_HOUSE_NUMERATOR)
            .ok_or_else(math_error!())?
            .checked_div(SHARE_OF_FEES_ALLOCATED_TO_CLEARING_HOUSE_DENOMINATOR)
            .ok_or_else(math_error!())?
            .checked_sub(market.amm.total_fee_withdrawn)
            .ok_or_else(math_error!())?;

        if cast_to_u128(amount)? > max_withdraw {
            return Err(ErrorCode::AdminWithdrawTooLarge.into());
        }

        controller::token::send(
            &ctx.accounts.token_program,
            &ctx.accounts.collateral_vault,
            &ctx.accounts.recipient,
            &ctx.accounts.collateral_vault_authority,
            state.collateral_vault_nonce,
            amount,
        )?;

        market.amm.total_fee_withdrawn = market
            .amm
            .total_fee_withdrawn
            .checked_add(cast(amount)?)
            .ok_or_else(math_error!())?;

        Ok(())
    }

    pub fn withdraw_from_insurance_vault(
        ctx: Context<WithdrawFromInsuranceVault>,
        amount: u64,
    ) -> Result<()> {
        controller::token::send(
            &ctx.accounts.token_program,
            &ctx.accounts.insurance_vault,
            &ctx.accounts.recipient,
            &ctx.accounts.insurance_vault_authority,
            ctx.accounts.state.insurance_vault_nonce,
            amount,
        )?;
        Ok(())
    }

    #[access_control(
        market_initialized(&ctx.accounts.markets, market_index)
    )]
    pub fn withdraw_from_insurance_vault_to_market(
        ctx: Context<WithdrawFromInsuranceVaultToMarket>,
        market_index: u64,
        amount: u64,
    ) -> Result<()> {
        let markets = &mut ctx.accounts.markets.load_mut()?;
        let market = &mut markets.markets[Markets::index_from_u64(market_index)];

        // The admin can move fees from the insurance fund back to the protocol so that money in
        // the insurance fund can be used to make market more optimal
        // 100% goes to user fee pool (symmetric funding, repeg, and k adjustments)
        market.amm.total_fee_minus_distributions = market
            .amm
            .total_fee_minus_distributions
            .checked_add(cast(amount)?)
            .ok_or_else(math_error!())?;

        controller::token::send(
            &ctx.accounts.token_program,
            &ctx.accounts.insurance_vault,
            &ctx.accounts.collateral_vault,
            &ctx.accounts.insurance_vault_authority,
            ctx.accounts.state.insurance_vault_nonce,
            amount,
        )?;
        Ok(())
    }

    #[allow(unused_must_use)]
    #[access_control(
        market_initialized(&ctx.accounts.markets, market_index) &&
        exchange_not_paused(&ctx.accounts.state) &&
        valid_oracle_for_market(&ctx.accounts.oracle, &ctx.accounts.markets, market_index)
    )]
    pub fn repeg_amm_curve(
        ctx: Context<RepegCurve>,
        new_peg_candidate: u128,
        market_index: u64,
    ) -> Result<()> {
        let clock = Clock::get()?;
        let now = clock.unix_timestamp;
        let clock_slot = clock.slot;

        let market =
            &mut ctx.accounts.markets.load_mut()?.markets[Markets::index_from_u64(market_index)];
        let price_oracle = &ctx.accounts.oracle;
        let OraclePriceData {
            price: oracle_price,
            ..
        } = market.amm.get_oracle_price(price_oracle, 0)?;

        let peg_multiplier_before = market.amm.peg_multiplier;
        let base_asset_reserve_before = market.amm.base_asset_reserve;
        let quote_asset_reserve_before = market.amm.quote_asset_reserve;
        let sqrt_k_before = market.amm.sqrt_k;

        let oracle_validity_rails = &ctx.accounts.state.oracle_guard_rails;

        let adjustment_cost = controller::repeg::repeg(
            market,
            price_oracle,
            new_peg_candidate,
            clock_slot,
            oracle_validity_rails,
        )?;

        let peg_multiplier_after = market.amm.peg_multiplier;
        let base_asset_reserve_after = market.amm.base_asset_reserve;
        let quote_asset_reserve_after = market.amm.quote_asset_reserve;
        let sqrt_k_after = market.amm.sqrt_k;

        let curve_history = &mut ctx.accounts.curve_history.load_mut()?;
        let record_id = curve_history.next_record_id();
        curve_history.append(ExtendedCurveRecord {
            ts: now,
            record_id,
            market_index,
            peg_multiplier_before,
            base_asset_reserve_before,
            quote_asset_reserve_before,
            sqrt_k_before,
            peg_multiplier_after,
            base_asset_reserve_after,
            quote_asset_reserve_after,
            sqrt_k_after,
            base_asset_amount_long: market.base_asset_amount_long.unsigned_abs(),
            base_asset_amount_short: market.base_asset_amount_short.unsigned_abs(),
            base_asset_amount: market.base_asset_amount,
            open_interest: market.open_interest,
            total_fee: market.amm.total_fee,
            total_fee_minus_distributions: market.amm.total_fee_minus_distributions,
            adjustment_cost,
            oracle_price,
            trade_record: 0,
            padding: [0; 5],
        });

        Ok(())
    }

    #[allow(unused_must_use)]
    #[access_control(
        market_initialized(&ctx.accounts.markets, market_index) &&
        valid_oracle_for_market(&ctx.accounts.oracle, &ctx.accounts.markets, market_index)
     )]
    pub fn update_amm_oracle_twap(ctx: Context<RepegCurve>, market_index: u64) -> Result<()> {
        // allow update to amm's oracle twap iff price gap is reduced and thus more tame funding
        // otherwise if oracle error or funding flip: set oracle twap to mark twap (0 gap)

        let clock = Clock::get()?;
        let now = clock.unix_timestamp;

        let market =
            &mut ctx.accounts.markets.load_mut()?.markets[Markets::index_from_u64(market_index)];
        let price_oracle = &ctx.accounts.oracle;
        let oracle_twap = market.amm.get_oracle_twap(price_oracle)?;

        if let Some(oracle_twap) = oracle_twap {
            let oracle_mark_gap_before = cast_to_i128(market.amm.last_mark_price_twap)?
                .checked_sub(market.amm.last_oracle_price_twap)
                .ok_or_else(math_error!())?;

            let oracle_mark_gap_after = cast_to_i128(market.amm.last_mark_price_twap)?
                .checked_sub(oracle_twap)
                .ok_or_else(math_error!())?;

            if (oracle_mark_gap_after > 0 && oracle_mark_gap_before < 0)
                || (oracle_mark_gap_after < 0 && oracle_mark_gap_before > 0)
            {
                market.amm.last_oracle_price_twap = cast_to_i128(market.amm.last_mark_price_twap)?;
                market.amm.last_oracle_price_twap_ts = now;
            } else if oracle_mark_gap_after.unsigned_abs() <= oracle_mark_gap_before.unsigned_abs()
            {
                market.amm.last_oracle_price_twap = oracle_twap;
                market.amm.last_oracle_price_twap_ts = now;
            } else {
                return Err(ErrorCode::OracleMarkSpreadLimit.into());
            }
        } else {
            return Err(ErrorCode::InvalidOracle.into());
        }

        Ok(())
    }

    #[allow(unused_must_use)]
    #[access_control(
        market_initialized(&ctx.accounts.markets, market_index) &&
        valid_oracle_for_market(&ctx.accounts.oracle, &ctx.accounts.markets, market_index)
     )]
    pub fn reset_amm_oracle_twap(ctx: Context<RepegCurve>, market_index: u64) -> Result<()> {
        // if oracle is invalid, failsafe to reset amm oracle_twap to the mark_twap

        let clock = Clock::get()?;
        let now = clock.unix_timestamp;
        let clock_slot = clock.slot;

        let market =
            &mut ctx.accounts.markets.load_mut()?.markets[Markets::index_from_u64(market_index)];
        let price_oracle = &ctx.accounts.oracle;
        let oracle_price_data = &market.amm.get_oracle_price(price_oracle, clock_slot)?;

        let is_oracle_valid = amm::is_oracle_valid(
            &market.amm,
            oracle_price_data,
            &ctx.accounts.state.oracle_guard_rails.validity,
        )?;

        if !is_oracle_valid {
            market.amm.last_oracle_price_twap = cast_to_i128(market.amm.last_mark_price_twap)?;
            market.amm.last_oracle_price_twap_ts = now;
        }

        Ok(())
    }

    pub fn initialize_user(
        ctx: Context<InitializeUser>,
        _user_nonce: u8,
        optional_accounts: InitializeUserOptionalAccounts,
    ) -> Result<()> {
        user_initialization::initialize(
            &ctx.accounts.state,
            &mut ctx.accounts.user,
            &ctx.accounts.user_positions,
            &ctx.accounts.authority,
            ctx.remaining_accounts,
            optional_accounts,
        )
    }

    pub fn initialize_user_with_explicit_payer(
        ctx: Context<InitializeUserWithExplicitPayer>,
        _user_nonce: u8,
        optional_accounts: InitializeUserOptionalAccounts,
    ) -> Result<()> {
        user_initialization::initialize(
            &ctx.accounts.state,
            &mut ctx.accounts.user,
            &ctx.accounts.user_positions,
            &ctx.accounts.authority,
            ctx.remaining_accounts,
            optional_accounts,
        )
    }

    pub fn initialize_user_orders(
        ctx: Context<InitializeUserOrders>,
        _user_orders_nonce: u8,
    ) -> Result<()> {
        let orders = &mut ctx.accounts.user_orders.load_init()?;
        orders.user = ctx.accounts.user.key();
        Ok(())
    }

    pub fn initialize_user_orders_with_explicit_payer(
        ctx: Context<InitializeUserOrdersWithExplicitPayer>,
        _user_orders_nonce: u8,
    ) -> Result<()> {
        let orders = &mut ctx.accounts.user_orders.load_init()?;
        orders.user = ctx.accounts.user.key();
        Ok(())
    }

    #[access_control(
        exchange_not_paused(&ctx.accounts.state)
    )]
    pub fn settle_funding_payment(ctx: Context<SettleFunding>) -> Result<()> {
        let clock = Clock::get()?;
        let now = clock.unix_timestamp;
        controller::funding::settle_funding_payment(
            &mut ctx.accounts.user,
            &mut ctx.accounts.user_positions.load_mut()?,
            &ctx.accounts.markets.load()?,
            &mut ctx.accounts.funding_payment_history.load_mut()?,
            now,
        )?;
        Ok(())
    }

    #[allow(unused_must_use)]
    #[access_control(
        market_initialized(&ctx.accounts.markets, market_index) &&
        exchange_not_paused(&ctx.accounts.state) &&
        valid_oracle_for_market(&ctx.accounts.oracle, &ctx.accounts.markets, market_index)
    )]
    pub fn update_funding_rate(ctx: Context<UpdateFundingRate>, market_index: u64) -> Result<()> {
        let market =
            &mut ctx.accounts.markets.load_mut()?.markets[Markets::index_from_u64(market_index)];
        let price_oracle = &ctx.accounts.oracle;
        let clock = Clock::get()?;
        let now = clock.unix_timestamp;
        let clock_slot = clock.slot;

        let funding_rate_history = &mut ctx.accounts.funding_rate_history.load_mut()?;
        controller::funding::update_funding_rate(
            market_index,
            market,
            price_oracle,
            now,
            clock_slot,
            funding_rate_history,
            &ctx.accounts.state.oracle_guard_rails,
            ctx.accounts.state.funding_paused,
            None,
        )?;

        Ok(())
    }

    #[allow(unused_must_use)]
    #[access_control(
        market_initialized(&ctx.accounts.markets, market_index) &&
        valid_oracle_for_market(&ctx.accounts.oracle, &ctx.accounts.markets, market_index) &&
        exchange_not_paused(&ctx.accounts.state)
    )]
    pub fn update_k(ctx: Context<AdminUpdateK>, sqrt_k: u128, market_index: u64) -> Result<()> {
        let clock = Clock::get()?;
        let now = clock.unix_timestamp;

        let markets = &mut ctx.accounts.markets.load_mut()?;
        let market = &mut markets.markets[Markets::index_from_u64(market_index)];

        let base_asset_amount_long = market.base_asset_amount_long.unsigned_abs();
        let base_asset_amount_short = market.base_asset_amount_short.unsigned_abs();
        let base_asset_amount = market.base_asset_amount;
        let open_interest = market.open_interest;

        let price_before = math::amm::calculate_price(
            market.amm.quote_asset_reserve,
            market.amm.base_asset_reserve,
            market.amm.peg_multiplier,
        )?;

        let peg_multiplier_before = market.amm.peg_multiplier;
        let base_asset_reserve_before = market.amm.base_asset_reserve;
        let quote_asset_reserve_before = market.amm.quote_asset_reserve;
        let sqrt_k_before = market.amm.sqrt_k;

        let adjustment_cost = math::amm::adjust_k_cost(market, bn::U256::from(sqrt_k))?;

        if adjustment_cost > 0 {
            let max_cost = market
                .amm
                .total_fee_minus_distributions
                .checked_sub(market.amm.total_fee_withdrawn)
                .ok_or_else(math_error!())?;
            if adjustment_cost.unsigned_abs() > max_cost {
                return Err(ErrorCode::InvalidUpdateK.into());
            } else {
                market.amm.total_fee_minus_distributions = market
                    .amm
                    .total_fee_minus_distributions
                    .checked_sub(adjustment_cost.unsigned_abs())
                    .ok_or_else(math_error!())?;
            }
        } else {
            market.amm.total_fee_minus_distributions = market
                .amm
                .total_fee_minus_distributions
                .checked_add(adjustment_cost.unsigned_abs())
                .ok_or_else(math_error!())?;
        }

        let amm = &market.amm;

        let price_after = math::amm::calculate_price(
            amm.quote_asset_reserve,
            amm.base_asset_reserve,
            amm.peg_multiplier,
        )?;

        let price_change_too_large = cast_to_i128(price_before)?
            .checked_sub(cast_to_i128(price_after)?)
            .ok_or_else(math_error!())?
            .unsigned_abs()
            .gt(&UPDATE_K_ALLOWED_PRICE_CHANGE);

        if price_change_too_large {
            return Err(ErrorCode::InvalidUpdateK.into());
        }

        let k_sqrt_check = bn::U192::from(amm.base_asset_reserve)
            .checked_mul(bn::U192::from(amm.quote_asset_reserve))
            .ok_or_else(math_error!())?
            .integer_sqrt()
            .try_to_u128()?;

        let k_err = cast_to_i128(k_sqrt_check)?
            .checked_sub(cast_to_i128(amm.sqrt_k)?)
            .ok_or_else(math_error!())?;

        if k_err.unsigned_abs() > 100 {
            let sqrt_k = amm.sqrt_k;
            msg!("k_err={:?}, {:?} != {:?}", k_err, k_sqrt_check, sqrt_k);
            return Err(ErrorCode::InvalidUpdateK.into());
        }

        let peg_multiplier_after = amm.peg_multiplier;
        let base_asset_reserve_after = amm.base_asset_reserve;
        let quote_asset_reserve_after = amm.quote_asset_reserve;
        let sqrt_k_after = amm.sqrt_k;

        let total_fee = amm.total_fee;
        let total_fee_minus_distributions = amm.total_fee_minus_distributions;

        let OraclePriceData {
            price: oracle_price,
            ..
        } = amm.get_oracle_price(&ctx.accounts.oracle, 0)?;

        let curve_history = &mut ctx.accounts.curve_history.load_mut()?;
        let record_id = curve_history.next_record_id();
        curve_history.append(ExtendedCurveRecord {
            ts: now,
            record_id,
            market_index,
            peg_multiplier_before,
            base_asset_reserve_before,
            quote_asset_reserve_before,
            sqrt_k_before,
            peg_multiplier_after,
            base_asset_reserve_after,
            quote_asset_reserve_after,
            sqrt_k_after,
            base_asset_amount_long,
            base_asset_amount_short,
            base_asset_amount,
            open_interest,
            adjustment_cost,
            total_fee,
            total_fee_minus_distributions,
            oracle_price,
            trade_record: 0,
            padding: [0; 5],
        });

        Ok(())
    }

    pub fn update_curve_history(ctx: Context<UpdateCurveHistory>) -> Result<()> {
        let curve_history = &ctx.accounts.curve_history.load()?;
        let extended_curve_history = &mut ctx.accounts.extended_curve_history.load_init()?;

        for old_record in curve_history.curve_records.iter() {
            if old_record.record_id != 0 {
                let new_record = ExtendedCurveRecord {
                    ts: old_record.ts,
                    record_id: old_record.record_id,
                    market_index: old_record.market_index,
                    peg_multiplier_before: old_record.peg_multiplier_before,
                    base_asset_reserve_before: old_record.base_asset_reserve_before,
                    quote_asset_reserve_before: old_record.quote_asset_reserve_before,
                    sqrt_k_before: old_record.sqrt_k_before,
                    peg_multiplier_after: old_record.peg_multiplier_after,
                    base_asset_reserve_after: old_record.base_asset_reserve_after,
                    quote_asset_reserve_after: old_record.quote_asset_reserve_after,
                    sqrt_k_after: old_record.sqrt_k_after,
                    base_asset_amount_long: old_record.base_asset_amount_long,
                    base_asset_amount_short: old_record.base_asset_amount_short,
                    base_asset_amount: old_record.base_asset_amount,
                    open_interest: old_record.open_interest,
                    total_fee: old_record.total_fee,
                    total_fee_minus_distributions: old_record.total_fee_minus_distributions,
                    adjustment_cost: old_record.adjustment_cost,
                    oracle_price: 0,
                    trade_record: 0,
                    padding: [0; 5],
                };
                extended_curve_history.append(new_record);
            }
        }

        let state = &mut ctx.accounts.state;
        state.extended_curve_history = ctx.accounts.extended_curve_history.key();
        Ok(())
    }

    #[access_control(
        market_initialized(&ctx.accounts.markets, market_index)
    )]
    pub fn update_margin_ratio(
        ctx: Context<AdminUpdateMarket>,
        market_index: u64,
        margin_ratio_initial: u32,
        margin_ratio_partial: u32,
        margin_ratio_maintenance: u32,
    ) -> Result<()> {
        validate_margin(
            margin_ratio_initial,
            margin_ratio_partial,
            margin_ratio_maintenance,
        )?;

        let market =
            &mut ctx.accounts.markets.load_mut()?.markets[Markets::index_from_u64(market_index)];
        market.margin_ratio_initial = margin_ratio_initial;
        market.margin_ratio_partial = margin_ratio_partial;
        market.margin_ratio_maintenance = margin_ratio_maintenance;
        Ok(())
    }

    pub fn update_partial_liquidation_close_percentage(
        ctx: Context<AdminUpdateState>,
        numerator: u128,
        denominator: u128,
    ) -> Result<()> {
        ctx.accounts
            .state
            .partial_liquidation_close_percentage_numerator = numerator;
        ctx.accounts
            .state
            .partial_liquidation_close_percentage_denominator = denominator;
        Ok(())
    }

    pub fn update_partial_liquidation_penalty_percentage(
        ctx: Context<AdminUpdateState>,
        numerator: u128,
        denominator: u128,
    ) -> Result<()> {
        ctx.accounts
            .state
            .partial_liquidation_penalty_percentage_numerator = numerator;
        ctx.accounts
            .state
            .partial_liquidation_penalty_percentage_denominator = denominator;
        Ok(())
    }

    pub fn update_full_liquidation_penalty_percentage(
        ctx: Context<AdminUpdateState>,
        numerator: u128,
        denominator: u128,
    ) -> Result<()> {
        ctx.accounts
            .state
            .full_liquidation_penalty_percentage_numerator = numerator;
        ctx.accounts
            .state
            .full_liquidation_penalty_percentage_denominator = denominator;
        Ok(())
    }

    pub fn update_partial_liquidation_liquidator_share_denominator(
        ctx: Context<AdminUpdateState>,
        denominator: u64,
    ) -> Result<()> {
        ctx.accounts
            .state
            .partial_liquidation_liquidator_share_denominator = denominator;
        Ok(())
    }

    pub fn update_full_liquidation_liquidator_share_denominator(
        ctx: Context<AdminUpdateState>,
        denominator: u64,
    ) -> Result<()> {
        ctx.accounts
            .state
            .full_liquidation_liquidator_share_denominator = denominator;
        Ok(())
    }

    pub fn update_fee(ctx: Context<AdminUpdateState>, fees: FeeStructure) -> Result<()> {
        ctx.accounts.state.fee_structure = fees;
        Ok(())
    }

    pub fn update_order_filler_reward_structure(
        ctx: Context<AdminUpdateOrderState>,
        order_filler_reward_structure: OrderFillerRewardStructure,
    ) -> Result<()> {
        ctx.accounts.order_state.order_filler_reward_structure = order_filler_reward_structure;
        Ok(())
    }

    pub fn update_oracle_guard_rails(
        ctx: Context<AdminUpdateState>,
        oracle_guard_rails: OracleGuardRails,
    ) -> Result<()> {
        ctx.accounts.state.oracle_guard_rails = oracle_guard_rails;
        Ok(())
    }

    #[access_control(
        market_initialized(&ctx.accounts.markets, market_index)
    )]
    pub fn update_market_oracle(
        ctx: Context<AdminUpdateMarket>,
        market_index: u64,
        oracle: Pubkey,
        oracle_source: OracleSource,
    ) -> Result<()> {
        let market =
            &mut ctx.accounts.markets.load_mut()?.markets[Markets::index_from_u64(market_index)];
        market.amm.oracle = oracle;
        market.amm.oracle_source = oracle_source;
        Ok(())
    }

    #[access_control(
        market_initialized(&ctx.accounts.markets, market_index)
    )]
    pub fn update_market_minimum_quote_asset_trade_size(
        ctx: Context<AdminUpdateMarket>,
        market_index: u64,
        minimum_trade_size: u128,
    ) -> Result<()> {
        let market =
            &mut ctx.accounts.markets.load_mut()?.markets[Markets::index_from_u64(market_index)];
        market.amm.minimum_quote_asset_trade_size = minimum_trade_size;
        Ok(())
    }

    #[access_control(
        market_initialized(&ctx.accounts.markets, market_index)
    )]
    pub fn update_market_base_spread(
        ctx: Context<AdminUpdateMarket>,
        market_index: u64,
        base_spread: u16,
    ) -> Result<()> {
        let market =
            &mut ctx.accounts.markets.load_mut()?.markets[Markets::index_from_u64(market_index)];
        market.amm.base_spread = base_spread;
        Ok(())
    }

    #[access_control(
        market_initialized(&ctx.accounts.markets, market_index)
    )]
    pub fn update_market_minimum_base_asset_trade_size(
        ctx: Context<AdminUpdateMarket>,
        market_index: u64,
        minimum_trade_size: u128,
    ) -> Result<()> {
        let market =
            &mut ctx.accounts.markets.load_mut()?.markets[Markets::index_from_u64(market_index)];
        market.amm.minimum_base_asset_trade_size = minimum_trade_size;
        Ok(())
    }

    pub fn update_admin(ctx: Context<AdminUpdateState>, admin: Pubkey) -> Result<()> {
        ctx.accounts.state.admin = admin;
        Ok(())
    }

    pub fn update_whitelist_mint(
        ctx: Context<AdminUpdateState>,
        whitelist_mint: Pubkey,
    ) -> Result<()> {
        ctx.accounts.state.whitelist_mint = whitelist_mint;
        Ok(())
    }

    pub fn update_discount_mint(
        ctx: Context<AdminUpdateState>,
        discount_mint: Pubkey,
    ) -> Result<()> {
        ctx.accounts.state.discount_mint = discount_mint;
        Ok(())
    }

    pub fn update_max_deposit(ctx: Context<AdminUpdateState>, max_deposit: u128) -> Result<()> {
        ctx.accounts.state.max_deposit = max_deposit;
        Ok(())
    }

    pub fn update_exchange_paused(
        ctx: Context<AdminUpdateState>,
        exchange_paused: bool,
    ) -> Result<()> {
        ctx.accounts.state.exchange_paused = exchange_paused;
        Ok(())
    }

    pub fn disable_admin_controls_prices(ctx: Context<AdminUpdateState>) -> Result<()> {
        ctx.accounts.state.admin_controls_prices = false;
        Ok(())
    }

    pub fn update_funding_paused(
        ctx: Context<AdminUpdateState>,
        funding_paused: bool,
    ) -> Result<()> {
        ctx.accounts.state.funding_paused = funding_paused;
        Ok(())
    }
}

fn market_initialized(markets: &AccountLoader<Markets>, market_index: u64) -> Result<()> {
    if !markets.load()?.markets[Markets::index_from_u64(market_index)].initialized {
        return Err(ErrorCode::MarketIndexNotInitialized.into());
    }
    Ok(())
}

fn valid_oracle_for_market(
    oracle: &AccountInfo,
    markets: &AccountLoader<Markets>,
    market_index: u64,
) -> Result<()> {
    if !markets.load()?.markets[Markets::index_from_u64(market_index)]
        .amm
        .oracle
        .eq(oracle.key)
    {
        return Err(ErrorCode::InvalidOracle.into());
    }
    Ok(())
}

fn exchange_not_paused(state: &Account<State>) -> Result<()> {
    if state.exchange_paused {
        return Err(ErrorCode::ExchangePaused.into());
    }
    Ok(())
}

fn admin_controls_prices(state: &Account<State>) -> Result<()> {
    if !state.admin_controls_prices {
        return Err(ErrorCode::AdminControlsPricesDisabled.into());
    }
    Ok(())
}<|MERGE_RESOLUTION|>--- conflicted
+++ resolved
@@ -55,13 +55,8 @@
     use crate::math::slippage::{calculate_slippage, calculate_slippage_pct};
     use crate::state::market::{Market2, OraclePriceData};
     use crate::state::order_state::{OrderFillerRewardStructure, OrderState};
-<<<<<<< HEAD
-    use crate::state::settlement::SettlementState;
-    use solana_program::log::sol_log_compute_units;
     use std::cmp::min;
     use std::collections::BTreeSet;
-=======
->>>>>>> 05691d1d
     use std::ops::Div;
 
     pub fn initialize(
