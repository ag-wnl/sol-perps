import {
	AddressLookupTableAccount,
	BlockhashWithExpiryBlockHeight,
	Commitment,
	ComputeBudgetProgram,
	ConfirmOptions,
	Connection,
	Message,
	MessageV0,
	Signer,
	Transaction,
	TransactionInstruction,
	TransactionMessage,
	TransactionVersion,
	VersionedTransaction,
} from '@solana/web3.js';
import { TransactionParamProcessor } from './txParamProcessor';
import bs58 from 'bs58';
import {
	BaseTxParams,
	DriftClientMetricsEvents,
	IWallet,
	SignedTxData,
	TxParams,
} from '../types';
<<<<<<< HEAD
=======
import { containsComputeUnitIxs } from '../util/computeUnits';
>>>>>>> 05800d8a

export const COMPUTE_UNITS_DEFAULT = 200_000;

export type TxBuildingProps = {
	instructions: TransactionInstruction | TransactionInstruction[];
	txVersion: TransactionVersion;
	connection: Connection;
	preFlightCommitment: Commitment;
	fetchMarketLookupTableAccount: () => Promise<AddressLookupTableAccount>;
	lookupTables?: AddressLookupTableAccount[];
	forceVersionedTransaction?: boolean;
	txParams?: TxParams;
	recentBlockHash?: BlockhashWithExpiryBlockHeight;
	wallet?: IWallet;
};

/**
 * This class is responsible for creating and signing transactions.
 */
export class TxHandler {
	private blockHashToLastValidBlockHeightLookup: Record<string, number> = {};
	private returnBlockHeightsWithSignedTxCallbackData = false;

	private connection: Connection;
	private wallet: IWallet;
	private confirmationOptions: ConfirmOptions;

	private preSignedCb?: () => void;
	private onSignedCb?: (txSigs: DriftClientMetricsEvents['txSigned']) => void;

	constructor(props: {
		connection: Connection;
		wallet: IWallet;
		confirmationOptions: ConfirmOptions;
		opts?: {
			returnBlockHeightsWithSignedTxCallbackData?: boolean;
			onSignedCb?: (txSigs: DriftClientMetricsEvents['txSigned']) => void;
			preSignedCb?: () => void;
		};
	}) {
		this.connection = props.connection;
		this.wallet = props.wallet;
		this.confirmationOptions = props.confirmationOptions;

		// #Optionals
		this.returnBlockHeightsWithSignedTxCallbackData =
			props.opts?.returnBlockHeightsWithSignedTxCallbackData ?? false;
		this.onSignedCb = props.opts?.onSignedCb;
		this.preSignedCb = props.opts?.preSignedCb;
	}

	private addHashAndExpiryToLookup(
		hashAndExpiry: BlockhashWithExpiryBlockHeight
	) {
		if (!this.returnBlockHeightsWithSignedTxCallbackData) return;

		this.blockHashToLastValidBlockHeightLookup[hashAndExpiry.blockhash] =
			hashAndExpiry.lastValidBlockHeight;
	}

	private getProps = (wallet?: IWallet, confirmationOpts?: ConfirmOptions) =>
		[wallet ?? this.wallet, confirmationOpts ?? this.confirmationOptions] as [
			IWallet,
			ConfirmOptions,
		];

	public updateWallet(wallet: IWallet) {
		this.wallet = wallet;
	}

	/**
	 * Created this to prevent non-finalized blockhashes being used when building transactions. We want to always use finalized because otherwise it's easy to get the BlockHashNotFound error (RPC uses finalized to validate a transaction). Using an older blockhash when building transactions should never really be a problem right now.
	 *
	 * https://www.helius.dev/blog/how-to-deal-with-blockhash-errors-on-solana#why-do-blockhash-errors-occur
	 *
	 * @returns
	 */
	public getLatestBlockhashForTransaction() {
		return this.connection.getLatestBlockhash('finalized');
	}

	/**
	 * Applies recent blockhash and signs a given transaction
	 * @param tx
	 * @param additionalSigners
	 * @param wallet
	 * @param confirmationOpts
	 * @param preSigned
	 * @param recentBlockhash
	 * @returns
	 */
	public async prepareTx(
		tx: Transaction,
		additionalSigners: Array<Signer>,
		wallet?: IWallet,
		confirmationOpts?: ConfirmOptions,
		preSigned?: boolean,
		recentBlockhash?: BlockhashWithExpiryBlockHeight
	): Promise<Transaction> {
		if (preSigned) {
			return tx;
		}

		[wallet, confirmationOpts] = this.getProps(wallet, confirmationOpts);

		tx.feePayer = wallet.publicKey;
		recentBlockhash = recentBlockhash
			? recentBlockhash
			: await this.getLatestBlockhashForTransaction();
		tx.recentBlockhash = recentBlockhash.blockhash;

		this.addHashAndExpiryToLookup(recentBlockhash);

		const signedTx = await this.signTx(tx, additionalSigners);

		return signedTx;
	}

	private isVersionedTransaction(tx: Transaction | VersionedTransaction) {
		return (tx as VersionedTransaction)?.message && true;
	}

	private getTxSigFromSignedTx(signedTx: Transaction | VersionedTransaction) {
		if (this.isVersionedTransaction(signedTx)) {
			return bs58.encode(
				Buffer.from((signedTx as VersionedTransaction).signatures[0])
			) as string;
		} else {
			return bs58.encode(
				Buffer.from((signedTx as Transaction).signature)
			) as string;
		}
	}

	private getBlockhashFromSignedTx(
		signedTx: Transaction | VersionedTransaction
	) {
		if (this.isVersionedTransaction(signedTx)) {
			return (signedTx as VersionedTransaction).message.recentBlockhash;
		} else {
			return (signedTx as Transaction).recentBlockhash;
		}
	}

	private async signTx(
		tx: Transaction,
		additionalSigners: Array<Signer>,
		wallet?: IWallet
	): Promise<Transaction> {
		[wallet] = this.getProps(wallet);

		additionalSigners
			.filter((s): s is Signer => s !== undefined)
			.forEach((kp) => {
				tx.partialSign(kp);
			});

		this.preSignedCb?.();

		const signedTx = await wallet.signTransaction(tx);

		// Turn txSig Buffer into base58 string
		const txSig = this.getTxSigFromSignedTx(signedTx);

		this.handleSignedTxData([
			{
				txSig,
				signedTx,
				blockHash: this.getBlockhashFromSignedTx(signedTx),
			},
		]);

		return signedTx;
	}

	public async signVersionedTx(
		tx: VersionedTransaction,
		additionalSigners: Array<Signer>,
		recentBlockHash?: BlockhashWithExpiryBlockHeight,
		wallet?: IWallet
	): Promise<VersionedTransaction> {
		[wallet] = this.getProps(wallet);

		if (recentBlockHash) {
			tx.message.recentBlockhash = recentBlockHash.blockhash;

			this.addHashAndExpiryToLookup(recentBlockHash);
		}

		additionalSigners
			?.filter((s): s is Signer => s !== undefined)
			.forEach((kp) => {
				tx.sign([kp]);
			});

		this.preSignedCb?.();

		//@ts-ignore
		const signedTx = (await wallet.signTransaction(tx)) as VersionedTransaction;

		// Turn txSig Buffer into base58 string
		const txSig = this.getTxSigFromSignedTx(signedTx);

		this.handleSignedTxData([
			{
				txSig,
				signedTx,
				blockHash: this.getBlockhashFromSignedTx(signedTx),
			},
		]);

		return signedTx;
	}

	private handleSignedTxData(
		txData: Omit<SignedTxData, 'lastValidBlockHeight'>[]
	) {
		if (!this.returnBlockHeightsWithSignedTxCallbackData) {
			if (this.onSignedCb) {
				this.onSignedCb(txData);
			}

			return;
		}

		const fullTxData = txData.map((tx) => {
			const lastValidBlockHeight =
				this.blockHashToLastValidBlockHeightLookup[tx.blockHash];

			return {
				...tx,
				lastValidBlockHeight,
			};
		});

		if (this.onSignedCb) {
			this.onSignedCb(fullTxData);
		}
	}

	/**
	 * Gets transaction params with extra processing applied, like using the simulated compute units or using a dynamically calculated compute unit price.
	 * @param txBuildingProps
	 * @returns
	 */
	private async getProcessedTransactionParams(
		txBuildingProps: TxBuildingProps
	): Promise<BaseTxParams> {
		const baseTxParams: BaseTxParams = {
			computeUnits: txBuildingProps?.txParams?.computeUnits,
			computeUnitsPrice: txBuildingProps?.txParams?.computeUnitsPrice,
		};

		const processedTxParams = await TransactionParamProcessor.process({
			baseTxParams,
			txBuilder: (updatedTxParams) =>
				this.buildTransaction({
					...txBuildingProps,
					txParams: updatedTxParams.txParams ?? baseTxParams,
					forceVersionedTransaction: true,
				}) as Promise<VersionedTransaction>,
			processConfig: {
				useSimulatedComputeUnits:
					txBuildingProps.txParams.useSimulatedComputeUnits,
				computeUnitsBufferMultiplier:
					txBuildingProps.txParams.computeUnitsBufferMultiplier,
				useSimulatedComputeUnitsForCUPriceCalculation:
					txBuildingProps.txParams
						.useSimulatedComputeUnitsForCUPriceCalculation,
				getCUPriceFromComputeUnits:
					txBuildingProps.txParams.getCUPriceFromComputeUnits,
			},
			processParams: {
				connection: this.connection,
			},
		});

		return processedTxParams;
	}

	private _generateVersionedTransaction(
		recentBlockHash: BlockhashWithExpiryBlockHeight,
		message: Message | MessageV0
	) {
		this.addHashAndExpiryToLookup(recentBlockHash);

		return new VersionedTransaction(message);
	}

	public generateLegacyVersionedTransaction(
		recentBlockhash: BlockhashWithExpiryBlockHeight,
		ixs: TransactionInstruction[],
		wallet?: IWallet
	) {
		[wallet] = this.getProps(wallet);

		const message = new TransactionMessage({
			payerKey: wallet.publicKey,
			recentBlockhash: recentBlockhash.blockhash,
			instructions: ixs,
		}).compileToLegacyMessage();

		return this._generateVersionedTransaction(recentBlockhash, message);
	}

	public generateVersionedTransaction(
		recentBlockhash: BlockhashWithExpiryBlockHeight,
		ixs: TransactionInstruction[],
		lookupTableAccounts: AddressLookupTableAccount[],
		wallet?: IWallet
	) {
		[wallet] = this.getProps(wallet);

		const message = new TransactionMessage({
			payerKey: wallet.publicKey,
			recentBlockhash: recentBlockhash.blockhash,
			instructions: ixs,
		}).compileToV0Message(lookupTableAccounts);

		return this._generateVersionedTransaction(recentBlockhash, message);
	}

	public generateLegacyTransaction(ixs: TransactionInstruction[]) {
		return new Transaction().add(...ixs);
	}

	/**
	 * Accepts multiple instructions and builds a transaction for each. Prevents needing to spam RPC with requests for the same blockhash.
	 * @param props
	 * @returns
	 */
	public async buildBulkTransactions(
		props: Omit<TxBuildingProps, 'instructions'> & {
			instructions: (TransactionInstruction | TransactionInstruction[])[];
		}
	) {
		const recentBlockHash =
			props?.recentBlockHash ?? (await this.getLatestBlockhashForTransaction());

		return await Promise.all(
			props.instructions.map((ix) => {
				if (!ix) return undefined;
				return this.buildTransaction({
					...props,
					instructions: ix,
					recentBlockHash,
				});
			})
		);
	}

	/**
	 *
	 * @param instructions
	 * @param txParams
	 * @param txVersion
	 * @param lookupTables
	 * @param forceVersionedTransaction Return a VersionedTransaction instance even if the version of the transaction is Legacy
	 * @returns
	 */
	public async buildTransaction(
		props: TxBuildingProps
	): Promise<Transaction | VersionedTransaction> {
		const {
			instructions,
			txVersion,
			txParams,
			connection: _connection,
			preFlightCommitment: _preFlightCommitment,
			fetchMarketLookupTableAccount,
			forceVersionedTransaction,
		} = props;

		let { lookupTables } = props;

		// # Collect and process Tx Params
		let baseTxParams: BaseTxParams = {
			computeUnits: txParams?.computeUnits,
			computeUnitsPrice: txParams?.computeUnitsPrice,
		};

		if (txParams?.useSimulatedComputeUnits) {
			const processedTxParams = await this.getProcessedTransactionParams(props);

			baseTxParams = {
				...baseTxParams,
				...processedTxParams,
			};
		}

		const instructionsArray = Array.isArray(instructions)
			? instructions
			: [instructions];
		const { hasSetComputeUnitLimitIx, hasSetComputeUnitPriceIx } =
			containsComputeUnitIxs(instructionsArray);

		// # Create Tx Instructions
		const allIx = [];
		const computeUnits = baseTxParams?.computeUnits;
		if (computeUnits > 0 && !hasSetComputeUnitLimitIx) {
			allIx.push(
				ComputeBudgetProgram.setComputeUnitLimit({
					units: computeUnits,
				})
			);
		}

		const computeUnitsPrice = baseTxParams?.computeUnitsPrice;

		if (computeUnitsPrice > 0 && !hasSetComputeUnitPriceIx) {
			allIx.push(
				ComputeBudgetProgram.setComputeUnitPrice({
					microLamports: computeUnitsPrice,
				})
			);
		}

		allIx.push(...instructionsArray);

		const recentBlockHash =
			props?.recentBlockHash ?? (await this.getLatestBlockhashForTransaction());

		// # Create and return Transaction
		if (txVersion === 'legacy') {
			if (forceVersionedTransaction) {
				return this.generateLegacyVersionedTransaction(recentBlockHash, allIx);
			} else {
				return this.generateLegacyTransaction(allIx);
			}
		} else {
			const marketLookupTable = await fetchMarketLookupTableAccount();

			lookupTables = lookupTables
				? [...lookupTables, marketLookupTable]
				: [marketLookupTable];

			return this.generateVersionedTransaction(
				recentBlockHash,
				allIx,
				lookupTables
			);
		}
	}

	public wrapInTx(
		instruction: TransactionInstruction,
		computeUnits = 600_000,
		computeUnitsPrice = 0
	): Transaction {
		const tx = new Transaction();
		if (computeUnits != COMPUTE_UNITS_DEFAULT) {
			tx.add(
				ComputeBudgetProgram.setComputeUnitLimit({
					units: computeUnits,
				})
			);
		}

		if (computeUnitsPrice != 0) {
			tx.add(
				ComputeBudgetProgram.setComputeUnitPrice({
					microLamports: computeUnitsPrice,
				})
			);
		}

		return tx.add(instruction);
	}

	/**
	 * Build a map of transactions from an array of instructions for multiple transactions.
	 * @param txsToSign
	 * @param keys
	 * @param wallet
	 * @param commitment
	 * @returns
	 */
	public async buildTransactionMap(
		txsToSign: (Transaction | undefined)[],
		keys: string[],
		wallet?: IWallet,
		commitment?: Commitment,
		recentBlockHash?: BlockhashWithExpiryBlockHeight
	) {
		recentBlockHash = recentBlockHash
			? recentBlockHash
			: await this.getLatestBlockhashForTransaction();

		this.addHashAndExpiryToLookup(recentBlockHash);

		for (const tx of txsToSign) {
			if (!tx) continue;
			tx.recentBlockhash = recentBlockHash.blockhash;
			tx.feePayer = wallet?.publicKey ?? this.wallet?.publicKey;
		}

		return this.getSignedTransactionMap(txsToSign, keys, wallet);
	}

	/**
	 * Get a map of signed and prepared transactions from an array of legacy transactions
	 * @param txsToSign
	 * @param keys
	 * @param wallet
	 * @param commitment
	 * @returns
	 */
	public async getPreparedAndSignedLegacyTransactionMap(
		txsToSign: (Transaction | undefined)[],
		keys: string[],
		wallet?: IWallet,
		commitment?: Commitment,
		recentBlockHash?: BlockhashWithExpiryBlockHeight
	) {
		recentBlockHash = recentBlockHash
			? recentBlockHash
			: await this.getLatestBlockhashForTransaction();

		this.addHashAndExpiryToLookup(recentBlockHash);

		for (const tx of txsToSign) {
			if (!tx) continue;
			tx.recentBlockhash = recentBlockHash.blockhash;
			tx.feePayer = wallet?.publicKey ?? this.wallet?.publicKey;
		}

		return this.getSignedTransactionMap(txsToSign, keys, wallet);
	}

	/**
	 * Get a map of signed transactions from an array of transactions to sign.
	 * @param txsToSign
	 * @param keys
	 * @param wallet
	 * @returns
	 */
	public async getSignedTransactionMap(
		txsToSign: (Transaction | VersionedTransaction | undefined)[],
		keys: string[],
		wallet?: IWallet
	): Promise<{
		[key: string]: Transaction | VersionedTransaction | undefined;
	}> {
		[wallet] = this.getProps(wallet);

		const signedTxMap: {
			[key: string]: Transaction | VersionedTransaction | undefined;
		} = {};

		const keysWithTx = [];
		txsToSign.forEach((tx, index) => {
			if (tx == undefined) {
				signedTxMap[keys[index]] = undefined;
			} else {
				keysWithTx.push(keys[index]);
			}
		});

		this.preSignedCb?.();

		const signedTxs = await wallet.signAllTransactions(
			txsToSign
				.map((tx) => {
					return tx as Transaction;
				})
				.filter((tx) => tx !== undefined)
		);

		this.handleSignedTxData(
			signedTxs.map((signedTx) => {
				return {
					txSig: this.getTxSigFromSignedTx(signedTx),
					signedTx,
					blockHash: this.getBlockhashFromSignedTx(signedTx),
				};
			})
		);

		signedTxs.forEach((signedTx, index) => {
			signedTxMap[keysWithTx[index]] = signedTx;
		});

		return signedTxMap;
	}

	/**
	 * Builds and signs transactions from a given array of instructions for multiple transactions.
	 * @param props
	 * @returns
	 */
	public async buildAndSignTransactionMap(
		props: Omit<TxBuildingProps, 'instructions'> & {
			keys: string[];
			instructions: (TransactionInstruction | TransactionInstruction[])[];
		}
	) {
		const transactions = await this.buildBulkTransactions(props);

		const preppedTransactions =
			props.txVersion === 'legacy'
				? this.getPreparedAndSignedLegacyTransactionMap(
						transactions as Transaction[],
						props.keys,
						props.wallet,
						props.preFlightCommitment
				  )
				: this.getSignedTransactionMap(transactions, props.keys, props.wallet);

		return preppedTransactions;
	}
}<|MERGE_RESOLUTION|>--- conflicted
+++ resolved
@@ -23,10 +23,7 @@
 	SignedTxData,
 	TxParams,
 } from '../types';
-<<<<<<< HEAD
-=======
 import { containsComputeUnitIxs } from '../util/computeUnits';
->>>>>>> 05800d8a
 
 export const COMPUTE_UNITS_DEFAULT = 200_000;
 
