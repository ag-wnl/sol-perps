{
	"name": "@drift-labs/sdk",
	"version": "0.2.0-master.3",
	"main": "lib/index.js",
	"types": "lib/index.d.ts",
	"author": "crispheaney",
	"homepage": "https://www.drift.trade/",
	"repository": {
		"type": "git",
		"url": "git@github.com:drift-labs/protocol-v1.git"
	},
	"scripts": {
		"lint": "eslint './**/*.{ts,tsx}' --quiet",
		"build": "yarn clean && tsc",
		"clean": "rm -rf lib",
		"test": "mocha -r ts-node/register tests/**/*.ts",
		"patch-and-pub": "npm version patch --force && npm publish"
	},
	"keywords": [
		"drift-labs",
		"drift",
		"perps"
	],
	"license": "Apache-2.0",
	"directories": {
		"lib": "lib"
	},
	"publishConfig": {
		"access": "public"
	},
	"dependencies": {
		"@project-serum/anchor": "0.24.2",
<<<<<<< HEAD
		"@pythnetwork/client": "2.5.3",
=======
		"@pythnetwork/client": "2.5.1",
>>>>>>> 5ca1fbc8
		"@solana/spl-token": "^0.1.6",
		"@solana/web3.js": "1.41.0",
		"@switchboard-xyz/switchboard-v2": "^0.0.67",
		"strict-event-emitter-types": "^2.0.0",
		"uuid": "^8.3.2"
	},
	"devDependencies": {
		"@types/chai": "^4.3.1",
		"@types/jest": "^28.1.3",
		"@types/mocha": "^9.1.1",
		"@typescript-eslint/eslint-plugin": "^4.28.0",
		"@typescript-eslint/parser": "^4.28.0",
		"chai": "^4.3.6",
		"eslint": "^7.29.0",
		"eslint-config-prettier": "^8.3.0",
		"eslint-plugin-prettier": "^3.4.0",
		"mocha": "^10.0.0",
		"ts-node": "^10.8.0"
	},
	"description": "SDK for Drift Protocol v1",
	"engines": {
		"node": ">=12"
	}
}<|MERGE_RESOLUTION|>--- conflicted
+++ resolved
@@ -30,11 +30,7 @@
 	},
 	"dependencies": {
 		"@project-serum/anchor": "0.24.2",
-<<<<<<< HEAD
 		"@pythnetwork/client": "2.5.3",
-=======
-		"@pythnetwork/client": "2.5.1",
->>>>>>> 5ca1fbc8
 		"@solana/spl-token": "^0.1.6",
 		"@solana/web3.js": "1.41.0",
 		"@switchboard-xyz/switchboard-v2": "^0.0.67",
