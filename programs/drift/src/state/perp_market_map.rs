use anchor_lang::accounts::account_loader::AccountLoader;
use std::cell::{Ref, RefMut};
use std::collections::{BTreeMap, BTreeSet};
use std::iter::Peekable;
use std::slice::Iter;

use anchor_lang::prelude::AccountInfo;

use anchor_lang::Discriminator;
use arrayref::array_ref;

use crate::error::{DriftResult, ErrorCode};
use crate::state::perp_market::PerpMarket;
use crate::state::user::PerpPositions;

use crate::math::safe_unwrap::SafeUnwrap;
use crate::state::traits::Size;
use solana_program::msg;
use std::panic::Location;

pub struct PerpMarketMap<'a>(pub BTreeMap<u16, AccountLoader<'a, PerpMarket>>);

impl<'a> PerpMarketMap<'a> {
    #[track_caller]
    #[inline(always)]
    pub fn get_ref(&self, market_index: &u16) -> DriftResult<Ref<PerpMarket>> {
        let loader = match self.0.get(market_index) {
            Some(loader) => loader,
            None => {
                let caller = Location::caller();
                msg!(
                    "Could not find perp market {} at {}:{}",
                    market_index,
                    caller.file(),
                    caller.line()
                );
                return Err(ErrorCode::PerpMarketNotFound);
            }
        };

        match loader.load() {
            Ok(perp_market) => Ok(perp_market),
            Err(e) => {
                let caller = Location::caller();
                msg!("{:?}", e);
                msg!(
                    "Could not load perp market {} at {}:{}",
                    market_index,
                    caller.file(),
                    caller.line()
                );
                Err(ErrorCode::UnableToLoadPerpMarketAccount)
            }
        }
    }

    #[track_caller]
    #[inline(always)]
    pub fn get_ref_mut(&self, market_index: &u16) -> DriftResult<RefMut<PerpMarket>> {
        let loader = match self.0.get(market_index) {
            Some(loader) => loader,
            None => {
                let caller = Location::caller();
                msg!(
                    "Could not find perp market {} at {}:{}",
                    market_index,
                    caller.file(),
                    caller.line()
                );
                return Err(ErrorCode::PerpMarketNotFound);
            }
        };

        match loader.load_mut() {
            Ok(perp_market) => Ok(perp_market),
            Err(e) => {
                let caller = Location::caller();
                msg!("{:?}", e);
                msg!(
                    "Could not load perp market {} at {}:{}",
                    market_index,
                    caller.file(),
                    caller.line()
                );
                Err(ErrorCode::UnableToLoadPerpMarketAccount)
            }
        }
    }

    pub fn load<'b, 'c>(
        writable_markets: &'b MarketSet,
        account_info_iter: &'c mut Peekable<Iter<'a, AccountInfo<'a>>>,
    ) -> DriftResult<PerpMarketMap<'a>> {
        let mut perp_market_map: PerpMarketMap = PerpMarketMap(BTreeMap::new());

        let market_discriminator: [u8; 8] = PerpMarket::discriminator();
        while let Some(account_info) = account_info_iter.peek() {
            let data = account_info
                .try_borrow_data()
                .or(Err(ErrorCode::CouldNotLoadMarketData))?;

            let expected_data_len = PerpMarket::SIZE;
            if data.len() < expected_data_len {
                break;
            }

            let account_discriminator = array_ref![data, 0, 8];
            if account_discriminator != &market_discriminator {
                break;
            }

            // market index 1160 bytes from front of account
            let market_index = u16::from_le_bytes(*array_ref![data, 1160, 2]);

            if perp_market_map.0.contains_key(&market_index) {
                msg!("Can not include same market index twice {}", market_index);
                return Err(ErrorCode::InvalidMarketAccount);
            }

            let account_info = account_info_iter.next().safe_unwrap()?;

            let is_writable = account_info.is_writable;
            if writable_markets.contains(&market_index) && !is_writable {
                return Err(ErrorCode::MarketWrongMutability);
            }

            let account_loader: AccountLoader<PerpMarket> =
                AccountLoader::try_from(account_info).or(Err(ErrorCode::InvalidMarketAccount))?;

            perp_market_map.0.insert(market_index, account_loader);
        }

        Ok(perp_market_map)
    }
}

#[cfg(test)]
impl<'a> PerpMarketMap<'a> {
    pub fn load_one<'c: 'a>(
        account_info: &'c AccountInfo<'a>,
        must_be_writable: bool,
    ) -> DriftResult<PerpMarketMap<'a>> {
        let mut perp_market_map: PerpMarketMap = PerpMarketMap(BTreeMap::new());

        let data = account_info
            .try_borrow_data()
            .or(Err(ErrorCode::CouldNotLoadMarketData))?;

        let expected_data_len = PerpMarket::SIZE;
        if data.len() < expected_data_len {
            return Err(ErrorCode::CouldNotLoadMarketData);
        }

        let market_discriminator: [u8; 8] = PerpMarket::discriminator();
        let account_discriminator = array_ref![data, 0, 8];
        if account_discriminator != &market_discriminator {
            return Err(ErrorCode::CouldNotLoadMarketData);
        }

        // market index 1160 bytes from front of account
        let market_index = u16::from_le_bytes(*array_ref![data, 1160, 2]);

        let is_writable = account_info.is_writable;
        let account_loader: AccountLoader<PerpMarket> =
            AccountLoader::try_from(account_info).or(Err(ErrorCode::InvalidMarketAccount))?;

        if must_be_writable && !is_writable {
            return Err(ErrorCode::MarketWrongMutability);
        }

        perp_market_map.0.insert(market_index, account_loader);

        Ok(perp_market_map)
    }

    pub fn empty() -> Self {
        PerpMarketMap(BTreeMap::new())
    }

    pub fn load_multiple<'c: 'a>(
        account_infos: Vec<&'c AccountInfo<'a>>,
        must_be_writable: bool,
    ) -> DriftResult<PerpMarketMap<'a>> {
        let mut perp_market_map: PerpMarketMap = PerpMarketMap(BTreeMap::new());

        for account_info in account_infos {
            let data = account_info
                .try_borrow_data()
                .or(Err(ErrorCode::CouldNotLoadMarketData))?;

            let expected_data_len = PerpMarket::SIZE;
            if data.len() < expected_data_len {
                return Err(ErrorCode::CouldNotLoadMarketData);
            }

            let market_discriminator: [u8; 8] = PerpMarket::discriminator();
            let account_discriminator = array_ref![data, 0, 8];
            if account_discriminator != &market_discriminator {
                return Err(ErrorCode::CouldNotLoadMarketData);
            }

            // market index 1160 bytes from front of account
            let market_index = u16::from_le_bytes(*array_ref![data, 1160, 2]);

            let is_writable = account_info.is_writable;
            let account_loader: AccountLoader<PerpMarket> =
                AccountLoader::try_from(account_info).or(Err(ErrorCode::InvalidMarketAccount))?;

            if must_be_writable && !is_writable {
                return Err(ErrorCode::MarketWrongMutability);
            }

            perp_market_map.0.insert(market_index, account_loader);
        }

        Ok(perp_market_map)
    }
}

pub(crate) type MarketSet = BTreeSet<u16>;

pub fn get_writable_perp_market_set(market_index: u16) -> MarketSet {
    let mut writable_markets = MarketSet::new();
    writable_markets.insert(market_index);
    writable_markets
}

pub fn get_writable_perp_market_set_from_vec(market_indexes: &Vec<u16>) -> MarketSet {
    let mut writable_markets = MarketSet::new();
    for market_index in market_indexes.iter() {
        writable_markets.insert(*market_index);
    }
    writable_markets
}

pub fn get_market_set_from_list(market_indexes: [u16; 5]) -> MarketSet {
    let mut writable_markets = MarketSet::new();
    for market_index in market_indexes.iter() {
        if *market_index == 100 {
            continue; // todo
        }
        writable_markets.insert(*market_index);
    }
    writable_markets
<<<<<<< HEAD
=======
}

pub fn get_market_set_for_user_positions(user_positions: &PerpPositions) -> MarketSet {
    let mut writable_markets = MarketSet::new();
    for position in user_positions.iter() {
        writable_markets.insert(position.market_index);
    }
    writable_markets
>>>>>>> 05800d8a
}<|MERGE_RESOLUTION|>--- conflicted
+++ resolved
@@ -242,8 +242,6 @@
         writable_markets.insert(*market_index);
     }
     writable_markets
-<<<<<<< HEAD
-=======
 }
 
 pub fn get_market_set_for_user_positions(user_positions: &PerpPositions) -> MarketSet {
@@ -252,5 +250,4 @@
         writable_markets.insert(position.market_index);
     }
     writable_markets
->>>>>>> 05800d8a
 }