--- conflicted
+++ resolved
@@ -2258,8 +2258,6 @@
 			);
 		}
 
-<<<<<<< HEAD
-=======
 		return withdrawIxs;
 	}
 
@@ -2288,7 +2286,6 @@
 			subAccountId
 		);
 
->>>>>>> 6450ed0d
 		const tx = await this.buildTransaction(
 			withdrawIxs,
 			txParams ?? this.txParams
@@ -4661,12 +4658,6 @@
 		);
 
 		if (shouldUseSimulationComputeUnits || shouldExitIfSimulationFails) {
-<<<<<<< HEAD
-			const simulationResult =
-				await TransactionParamProcessor.getTxSimComputeUnits(
-					// @ts-ignore :: TODO - TEST WITH LEGACY TRANSACTION
-					placeAndTakeTx,
-=======
 			let versionedPlaceAndTakeTx: VersionedTransaction;
 
 			if (this.isVersionedTransaction(placeAndTakeTx)) {
@@ -4684,7 +4675,6 @@
 			const simulationResult =
 				await TransactionParamProcessor.getTxSimComputeUnits(
 					versionedPlaceAndTakeTx,
->>>>>>> 6450ed0d
 					this.connection
 				);
 
@@ -6755,13 +6745,7 @@
 			  }
 			: undefined;
 
-<<<<<<< HEAD
-		const version = (tx as VersionedTransaction)?.version;
-		const isVersionedTx =
-			tx instanceof VersionedTransaction || version !== undefined;
-=======
 		const isVersionedTx = this.isVersionedTransaction(tx);
->>>>>>> 6450ed0d
 
 		if (isVersionedTx) {
 			return this.txSender.sendVersionedTransaction(
@@ -6819,12 +6803,9 @@
 				txParamProcessingParams: {
 					useSimulatedComputeUnits: txParams?.useSimulatedComputeUnits,
 					computeUnitsBufferMultiplier: txParams?.computeUnitsBufferMultiplier,
-<<<<<<< HEAD
-=======
 					useSimulatedComputeUnitsForCUPriceCalculation:
 						txParams?.useSimulatedComputeUnitsForCUPriceCalculation,
 					getCUPriceFromComputeUnits: txParams?.getCUPriceFromComputeUnits,
->>>>>>> 6450ed0d
 				},
 			};
 
@@ -6854,13 +6835,9 @@
 				})
 			);
 		}
-<<<<<<< HEAD
+
 		const computeUnitsPrice = baseTxParams?.computeUnitsPrice;
-=======
-
-		const computeUnitsPrice = baseTxParams?.computeUnitsPrice;
-
->>>>>>> 6450ed0d
+
 		if (computeUnitsPrice !== 0) {
 			allIx.push(
 				ComputeBudgetProgram.setComputeUnitPrice({
