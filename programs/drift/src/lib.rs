#![allow(clippy::too_many_arguments)]
#![allow(clippy::bool_assert_comparison)]
#![allow(clippy::comparison_chain)]

use anchor_lang::prelude::*;

use instructions::*;
#[cfg(test)]
use math::amm;
use math::{bn, constants::*};
use state::oracle::OracleSource;

use crate::controller::position::PositionDirection;
use crate::state::oracle::PrelaunchOracleParams;
use crate::state::order_params::{ModifyOrderParams, OrderParams};
use crate::state::perp_market::{ContractTier, MarketStatus};
use crate::state::spot_market::AssetTier;
use crate::state::spot_market::SpotFulfillmentConfigStatus;
use crate::state::state::FeeStructure;
use crate::state::state::*;
use crate::state::user::MarketType;

pub mod controller;
pub mod error;
pub mod ids;
pub mod instructions;
pub mod macros;
pub mod math;
mod signer;
pub mod state;
#[cfg(test)]
mod test_utils;
mod validation;

#[cfg(feature = "mainnet-beta")]
declare_id!("dRiftyHA39MWEi3m9aunc5MzRF1JYuBsbn6VPcn33UH");
#[cfg(not(feature = "mainnet-beta"))]
declare_id!("dRiftyHA39MWEi3m9aunc5MzRF1JYuBsbn6VPcn33UH");

#[program]
pub mod drift {
    use super::*;
    use crate::state::spot_market::SpotFulfillmentConfigStatus;

    // User Instructions

    pub fn initialize_user<'c: 'info, 'info>(
        ctx: Context<'_, '_, 'c, 'info, InitializeUser<'info>>,
        sub_account_id: u16,
        name: [u8; 32],
    ) -> Result<()> {
        handle_initialize_user(ctx, sub_account_id, name)
    }

    pub fn initialize_user_stats<'c: 'info, 'info>(
        ctx: Context<'_, '_, 'c, 'info, InitializeUserStats>,
    ) -> Result<()> {
        handle_initialize_user_stats(ctx)
    }

    pub fn initialize_referrer_name(
        ctx: Context<InitializeReferrerName>,
        name: [u8; 32],
    ) -> Result<()> {
        handle_initialize_referrer_name(ctx, name)
    }

    pub fn deposit<'c: 'info, 'info>(
        ctx: Context<'_, '_, 'c, 'info, Deposit<'info>>,
        market_index: u16,
        amount: u64,
        reduce_only: bool,
    ) -> Result<()> {
        handle_deposit(ctx, market_index, amount, reduce_only)
    }

    pub fn withdraw<'c: 'info, 'info>(
        ctx: Context<'_, '_, 'c, 'info, Withdraw<'info>>,
        market_index: u16,
        amount: u64,
        reduce_only: bool,
    ) -> anchor_lang::Result<()> {
        handle_withdraw(ctx, market_index, amount, reduce_only)
    }

    pub fn transfer_deposit<'c: 'info, 'info>(
        ctx: Context<'_, '_, 'c, 'info, TransferDeposit<'info>>,
        market_index: u16,
        amount: u64,
    ) -> anchor_lang::Result<()> {
        handle_transfer_deposit(ctx, market_index, amount)
    }

    pub fn place_perp_order<'c: 'info, 'info>(
        ctx: Context<'_, '_, 'c, 'info, PlaceOrder>,
        params: OrderParams,
    ) -> Result<()> {
        handle_place_perp_order(ctx, params)
    }

    pub fn cancel_order<'c: 'info, 'info>(
        ctx: Context<'_, '_, 'c, 'info, CancelOrder>,
        order_id: Option<u32>,
    ) -> Result<()> {
        handle_cancel_order(ctx, order_id)
    }

    pub fn cancel_order_by_user_id<'c: 'info, 'info>(
        ctx: Context<'_, '_, 'c, 'info, CancelOrder>,
        user_order_id: u8,
    ) -> Result<()> {
        handle_cancel_order_by_user_id(ctx, user_order_id)
    }

    pub fn cancel_orders<'c: 'info, 'info>(
        ctx: Context<'_, '_, 'c, 'info, CancelOrder<'info>>,
        market_type: Option<MarketType>,
        market_index: Option<u16>,
        direction: Option<PositionDirection>,
    ) -> Result<()> {
        handle_cancel_orders(ctx, market_type, market_index, direction)
    }

    pub fn cancel_orders_by_ids<'c: 'info, 'info>(
        ctx: Context<'_, '_, 'c, 'info, CancelOrder>,
        order_ids: Vec<u32>,
    ) -> Result<()> {
        handle_cancel_orders_by_ids(ctx, order_ids)
    }

    pub fn modify_order<'c: 'info, 'info>(
        ctx: Context<'_, '_, 'c, 'info, CancelOrder<'info>>,
        order_id: Option<u32>,
        modify_order_params: ModifyOrderParams,
    ) -> Result<()> {
        handle_modify_order(ctx, order_id, modify_order_params)
    }

    pub fn modify_order_by_user_id<'c: 'info, 'info>(
        ctx: Context<'_, '_, 'c, 'info, CancelOrder<'info>>,
        user_order_id: u8,
        modify_order_params: ModifyOrderParams,
    ) -> Result<()> {
        handle_modify_order_by_user_order_id(ctx, user_order_id, modify_order_params)
    }

    pub fn place_and_take_perp_order<'c: 'info, 'info>(
        ctx: Context<'_, '_, 'c, 'info, PlaceAndTake<'info>>,
        params: OrderParams,
        maker_order_id: Option<u32>,
    ) -> Result<()> {
        handle_place_and_take_perp_order(ctx, params, maker_order_id)
    }

    pub fn place_and_make_perp_order<'c: 'info, 'info>(
        ctx: Context<'_, '_, 'c, 'info, PlaceAndMake<'info>>,
        params: OrderParams,
        taker_order_id: u32,
    ) -> Result<()> {
        handle_place_and_make_perp_order(ctx, params, taker_order_id)
    }

    pub fn place_spot_order<'c: 'info, 'info>(
        ctx: Context<'_, '_, 'c, 'info, PlaceOrder>,
        params: OrderParams,
    ) -> Result<()> {
        handle_place_spot_order(ctx, params)
    }

    pub fn place_and_take_spot_order<'c: 'info, 'info>(
        ctx: Context<'_, '_, 'c, 'info, PlaceAndTake<'info>>,
        params: OrderParams,
        fulfillment_type: Option<SpotFulfillmentType>,
        maker_order_id: Option<u32>,
    ) -> Result<()> {
        handle_place_and_take_spot_order(
            ctx,
            params,
            fulfillment_type.unwrap_or(SpotFulfillmentType::Match),
            maker_order_id,
        )
    }

    pub fn place_and_make_spot_order<'c: 'info, 'info>(
        ctx: Context<'_, '_, 'c, 'info, PlaceAndMake<'info>>,
        params: OrderParams,
        taker_order_id: u32,
        fulfillment_type: Option<SpotFulfillmentType>,
    ) -> Result<()> {
        handle_place_and_make_spot_order(
            ctx,
            params,
            taker_order_id,
            fulfillment_type.unwrap_or(SpotFulfillmentType::Match),
        )
    }

    pub fn place_orders<'c: 'info, 'info>(
        ctx: Context<'_, '_, 'c, 'info, PlaceOrder>,
        params: Vec<OrderParams>,
    ) -> Result<()> {
        handle_place_orders(ctx, params)
    }

    pub fn begin_swap<'c: 'info, 'info>(
        ctx: Context<'_, '_, 'c, 'info, Swap<'info>>,
        in_market_index: u16,
        out_market_index: u16,
        amount_in: u64,
    ) -> Result<()> {
        handle_begin_swap(ctx, in_market_index, out_market_index, amount_in)
    }

    pub fn end_swap<'c: 'info, 'info>(
        ctx: Context<'_, '_, 'c, 'info, Swap<'info>>,
        in_market_index: u16,
        out_market_index: u16,
        limit_price: Option<u64>,
        reduce_only: Option<SwapReduceOnly>,
    ) -> Result<()> {
        handle_end_swap(
            ctx,
            in_market_index,
            out_market_index,
            limit_price,
            reduce_only,
        )
    }

    pub fn add_perp_lp_shares<'c: 'info, 'info>(
        ctx: Context<'_, '_, 'c, 'info, AddRemoveLiquidity<'info>>,
        n_shares: u64,
        market_index: u16,
    ) -> Result<()> {
        handle_add_perp_lp_shares(ctx, n_shares, market_index)
    }

    pub fn remove_perp_lp_shares<'c: 'info, 'info>(
        ctx: Context<'_, '_, 'c, 'info, AddRemoveLiquidity<'info>>,
        shares_to_burn: u64,
        market_index: u16,
    ) -> Result<()> {
        handle_remove_perp_lp_shares(ctx, shares_to_burn, market_index)
    }

    pub fn remove_perp_lp_shares_in_expiring_market<'c: 'info, 'info>(
        ctx: Context<'_, '_, 'c, 'info, RemoveLiquidityInExpiredMarket<'info>>,
        shares_to_burn: u64,
        market_index: u16,
    ) -> Result<()> {
        handle_remove_perp_lp_shares_in_expiring_market(ctx, shares_to_burn, market_index)
    }

    pub fn update_user_name(
        ctx: Context<UpdateUser>,
        _sub_account_id: u16,
        name: [u8; 32],
    ) -> Result<()> {
        handle_update_user_name(ctx, _sub_account_id, name)
    }

    pub fn update_user_custom_margin_ratio(
        ctx: Context<UpdateUser>,
        _sub_account_id: u16,
        margin_ratio: u32,
    ) -> Result<()> {
        handle_update_user_custom_margin_ratio(ctx, _sub_account_id, margin_ratio)
    }

    pub fn update_user_margin_trading_enabled<'c: 'info, 'info>(
        ctx: Context<'_, '_, 'c, 'info, UpdateUser<'info>>,
        _sub_account_id: u16,
        margin_trading_enabled: bool,
    ) -> Result<()> {
        handle_update_user_margin_trading_enabled(ctx, _sub_account_id, margin_trading_enabled)
    }

    pub fn update_user_delegate(
        ctx: Context<UpdateUser>,
        _sub_account_id: u16,
        delegate: Pubkey,
    ) -> Result<()> {
        handle_update_user_delegate(ctx, _sub_account_id, delegate)
    }

    pub fn update_user_reduce_only(
        ctx: Context<UpdateUser>,
        _sub_account_id: u16,
        reduce_only: bool,
    ) -> Result<()> {
        handle_update_user_reduce_only(ctx, _sub_account_id, reduce_only)
    }

<<<<<<< HEAD
    pub fn delete_user<'c: 'info, 'info>(
        ctx: Context<'_, '_, 'c, 'info, DeleteUser>,
    ) -> Result<()> {
=======
    pub fn update_user_advanced_lp(
        ctx: Context<UpdateUser>,
        _sub_account_id: u16,
        advanced_lp: bool,
    ) -> Result<()> {
        handle_update_user_advanced_lp(ctx, _sub_account_id, advanced_lp)
    }

    pub fn delete_user(ctx: Context<DeleteUser>) -> Result<()> {
>>>>>>> 882edbcd
        handle_delete_user(ctx)
    }

    pub fn reclaim_rent(ctx: Context<ReclaimRent>) -> Result<()> {
        handle_reclaim_rent(ctx)
    }

    // Keeper Instructions

    pub fn fill_perp_order<'c: 'info, 'info>(
        ctx: Context<'_, '_, 'c, 'info, FillOrder<'info>>,
        order_id: Option<u32>,
        _maker_order_id: Option<u32>,
    ) -> Result<()> {
        handle_fill_perp_order(ctx, order_id)
    }

    pub fn revert_fill(ctx: Context<RevertFill>) -> Result<()> {
        handle_revert_fill(ctx)
    }

    pub fn fill_spot_order<'c: 'info, 'info>(
        ctx: Context<'_, '_, 'c, 'info, FillOrder<'info>>,
        order_id: Option<u32>,
        fulfillment_type: Option<SpotFulfillmentType>,
        maker_order_id: Option<u32>,
    ) -> Result<()> {
        handle_fill_spot_order(ctx, order_id, fulfillment_type, maker_order_id)
    }

    pub fn trigger_order<'c: 'info, 'info>(
        ctx: Context<'_, '_, 'c, 'info, TriggerOrder<'info>>,
        order_id: u32,
    ) -> Result<()> {
        handle_trigger_order(ctx, order_id)
    }

    pub fn force_cancel_orders<'c: 'info, 'info>(
        ctx: Context<'_, '_, 'c, 'info, ForceCancelOrder<'info>>,
    ) -> Result<()> {
        handle_force_cancel_orders(ctx)
    }

    pub fn update_user_idle<'c: 'info, 'info>(
        ctx: Context<'_, '_, 'c, 'info, UpdateUserIdle<'info>>,
    ) -> Result<()> {
        handle_update_user_idle(ctx)
    }

    pub fn update_user_open_orders_count(ctx: Context<UpdateUserIdle>) -> Result<()> {
        handle_update_user_open_orders_count(ctx)
    }

    pub fn admin_disable_update_perp_bid_ask_twap(
        ctx: Context<AdminDisableBidAskTwapUpdate>,
        disable: bool,
    ) -> Result<()> {
        handle_admin_disable_update_perp_bid_ask_twap(ctx, disable)
    }

    pub fn settle_pnl<'c: 'info, 'info>(
        ctx: Context<'_, '_, 'c, 'info, SettlePNL>,
        market_index: u16,
    ) -> Result<()> {
        handle_settle_pnl(ctx, market_index)
    }

    pub fn settle_funding_payment<'c: 'info, 'info>(
        ctx: Context<'_, '_, 'c, 'info, SettleFunding>,
    ) -> Result<()> {
        handle_settle_funding_payment(ctx)
    }

    pub fn settle_lp<'c: 'info, 'info>(
        ctx: Context<'_, '_, 'c, 'info, SettleLP>,
        market_index: u16,
    ) -> Result<()> {
        handle_settle_lp(ctx, market_index)
    }

    pub fn settle_expired_market<'c: 'info, 'info>(
        ctx: Context<'_, '_, 'c, 'info, UpdateAMM<'info>>,
        market_index: u16,
    ) -> Result<()> {
        handle_settle_expired_market(ctx, market_index)
    }

    pub fn liquidate_perp<'c: 'info, 'info>(
        ctx: Context<'_, '_, 'c, 'info, LiquidatePerp<'info>>,
        market_index: u16,
        liquidator_max_base_asset_amount: u64,
        limit_price: Option<u64>,
    ) -> Result<()> {
        handle_liquidate_perp(
            ctx,
            market_index,
            liquidator_max_base_asset_amount,
            limit_price,
        )
    }

    pub fn liquidate_spot<'c: 'info, 'info>(
        ctx: Context<'_, '_, 'c, 'info, LiquidateSpot<'info>>,
        asset_market_index: u16,
        liability_market_index: u16,
        liquidator_max_liability_transfer: u128,
        limit_price: Option<u64>, // asset/liaiblity
    ) -> Result<()> {
        handle_liquidate_spot(
            ctx,
            asset_market_index,
            liability_market_index,
            liquidator_max_liability_transfer,
            limit_price,
        )
    }

    pub fn liquidate_borrow_for_perp_pnl<'c: 'info, 'info>(
        ctx: Context<'_, '_, 'c, 'info, LiquidateBorrowForPerpPnl<'info>>,
        perp_market_index: u16,
        spot_market_index: u16,
        liquidator_max_liability_transfer: u128,
        limit_price: Option<u64>,
    ) -> Result<()> {
        handle_liquidate_borrow_for_perp_pnl(
            ctx,
            perp_market_index,
            spot_market_index,
            liquidator_max_liability_transfer,
            limit_price,
        )
    }

    pub fn liquidate_perp_pnl_for_deposit<'c: 'info, 'info>(
        ctx: Context<'_, '_, 'c, 'info, LiquidatePerpPnlForDeposit<'info>>,
        perp_market_index: u16,
        spot_market_index: u16,
        liquidator_max_pnl_transfer: u128,
        limit_price: Option<u64>,
    ) -> Result<()> {
        handle_liquidate_perp_pnl_for_deposit(
            ctx,
            perp_market_index,
            spot_market_index,
            liquidator_max_pnl_transfer,
            limit_price,
        )
    }

    pub fn resolve_perp_pnl_deficit<'c: 'info, 'info>(
        ctx: Context<'_, '_, 'c, 'info, ResolvePerpPnlDeficit<'info>>,
        spot_market_index: u16,
        perp_market_index: u16,
    ) -> Result<()> {
        handle_resolve_perp_pnl_deficit(ctx, spot_market_index, perp_market_index)
    }

    pub fn resolve_perp_bankruptcy<'c: 'info, 'info>(
        ctx: Context<'_, '_, 'c, 'info, ResolveBankruptcy<'info>>,
        quote_spot_market_index: u16,
        market_index: u16,
    ) -> Result<()> {
        handle_resolve_perp_bankruptcy(ctx, quote_spot_market_index, market_index)
    }

    pub fn resolve_spot_bankruptcy<'c: 'info, 'info>(
        ctx: Context<'_, '_, 'c, 'info, ResolveBankruptcy<'info>>,
        market_index: u16,
    ) -> Result<()> {
        handle_resolve_spot_bankruptcy(ctx, market_index)
    }

    pub fn settle_revenue_to_insurance_fund<'c: 'info, 'info>(
        ctx: Context<'_, '_, 'c, 'info, SettleRevenueToInsuranceFund<'info>>,
        spot_market_index: u16,
    ) -> Result<()> {
        handle_settle_revenue_to_insurance_fund(ctx, spot_market_index)
    }

    pub fn update_funding_rate(ctx: Context<UpdateFundingRate>, market_index: u16) -> Result<()> {
        handle_update_funding_rate(ctx, market_index)
    }

<<<<<<< HEAD
    pub fn update_perp_bid_ask_twap<'c: 'info, 'info>(
        ctx: Context<'_, '_, 'c, 'info, UpdatePerpBidAskTwap<'info>>,
    ) -> Result<()> {
=======
    pub fn update_prelaunch_oracle(ctx: Context<UpdatePrelaunchOracle>) -> Result<()> {
        handle_update_prelaunch_oracle(ctx)
    }

    pub fn update_perp_bid_ask_twap(ctx: Context<UpdatePerpBidAskTwap>) -> Result<()> {
>>>>>>> 882edbcd
        handle_update_perp_bid_ask_twap(ctx)
    }

    pub fn update_spot_market_cumulative_interest(
        ctx: Context<UpdateSpotMarketCumulativeInterest>,
    ) -> Result<()> {
        handle_update_spot_market_cumulative_interest(ctx)
    }

    pub fn update_amms<'c: 'info, 'info>(
        ctx: Context<'_, '_, 'c, 'info, UpdateAMM<'info>>,
        market_indexes: [u16; 5],
    ) -> Result<()> {
        handle_update_amms(ctx, market_indexes)
    }

    pub fn update_spot_market_expiry(
        ctx: Context<AdminUpdateSpotMarket>,
        expiry_ts: i64,
    ) -> Result<()> {
        handle_update_spot_market_expiry(ctx, expiry_ts)
    }

    pub fn update_user_quote_asset_insurance_stake(
        ctx: Context<UpdateUserQuoteAssetInsuranceStake>,
    ) -> Result<()> {
        handle_update_user_quote_asset_insurance_stake(ctx)
    }

    // IF stakers

    pub fn initialize_insurance_fund_stake(
        ctx: Context<InitializeInsuranceFundStake>,
        market_index: u16,
    ) -> Result<()> {
        handle_initialize_insurance_fund_stake(ctx, market_index)
    }

    pub fn add_insurance_fund_stake(
        ctx: Context<AddInsuranceFundStake>,
        market_index: u16,
        amount: u64,
    ) -> Result<()> {
        handle_add_insurance_fund_stake(ctx, market_index, amount)
    }

    pub fn request_remove_insurance_fund_stake(
        ctx: Context<RequestRemoveInsuranceFundStake>,
        market_index: u16,
        amount: u64,
    ) -> Result<()> {
        handle_request_remove_insurance_fund_stake(ctx, market_index, amount)
    }

    pub fn cancel_request_remove_insurance_fund_stake(
        ctx: Context<RequestRemoveInsuranceFundStake>,
        market_index: u16,
    ) -> Result<()> {
        handle_cancel_request_remove_insurance_fund_stake(ctx, market_index)
    }

    pub fn remove_insurance_fund_stake(
        ctx: Context<RemoveInsuranceFundStake>,
        market_index: u16,
    ) -> Result<()> {
        handle_remove_insurance_fund_stake(ctx, market_index)
    }

    pub fn transfer_protocol_if_shares(
        ctx: Context<TransferProtocolIfShares>,
        market_index: u16,
        shares: u128,
    ) -> Result<()> {
        handle_transfer_protocol_if_shares(ctx, market_index, shares)
    }

    // Admin Instructions

    pub fn initialize(ctx: Context<Initialize>) -> Result<()> {
        handle_initialize(ctx)
    }

    pub fn initialize_spot_market(
        ctx: Context<InitializeSpotMarket>,
        optimal_utilization: u32,
        optimal_borrow_rate: u32,
        max_borrow_rate: u32,
        oracle_source: OracleSource,
        initial_asset_weight: u32,
        maintenance_asset_weight: u32,
        initial_liability_weight: u32,
        maintenance_liability_weight: u32,
        imf_factor: u32,
        liquidator_fee: u32,
        if_liquidation_fee: u32,
        active_status: bool,
        asset_tier: AssetTier,
        scale_initial_asset_weight_start: u64,
        withdraw_guard_threshold: u64,
        order_tick_size: u64,
        order_step_size: u64,
        if_total_factor: u32,
        name: [u8; 32],
    ) -> Result<()> {
        handle_initialize_spot_market(
            ctx,
            optimal_utilization,
            optimal_borrow_rate,
            max_borrow_rate,
            oracle_source,
            initial_asset_weight,
            maintenance_asset_weight,
            initial_liability_weight,
            maintenance_liability_weight,
            imf_factor,
            liquidator_fee,
            if_liquidation_fee,
            active_status,
            asset_tier,
            scale_initial_asset_weight_start,
            withdraw_guard_threshold,
            order_tick_size,
            order_step_size,
            if_total_factor,
            name,
        )
    }

    pub fn initialize_serum_fulfillment_config(
        ctx: Context<InitializeSerumFulfillmentConfig>,
        market_index: u16,
    ) -> Result<()> {
        handle_initialize_serum_fulfillment_config(ctx, market_index)
    }

    pub fn update_serum_fulfillment_config_status(
        ctx: Context<UpdateSerumFulfillmentConfig>,
        status: SpotFulfillmentConfigStatus,
    ) -> Result<()> {
        handle_update_serum_fulfillment_config_status(ctx, status)
    }

    pub fn initialize_phoenix_fulfillment_config(
        ctx: Context<InitializePhoenixFulfillmentConfig>,
        market_index: u16,
    ) -> Result<()> {
        handle_initialize_phoenix_fulfillment_config(ctx, market_index)
    }

    pub fn phoenix_fulfillment_config_status(
        ctx: Context<UpdatePhoenixFulfillmentConfig>,
        status: SpotFulfillmentConfigStatus,
    ) -> Result<()> {
        handle_update_phoenix_fulfillment_config_status(ctx, status)
    }

    pub fn update_serum_vault(ctx: Context<UpdateSerumVault>) -> Result<()> {
        handle_update_serum_vault(ctx)
    }

    pub fn initialize_perp_market(
        ctx: Context<InitializePerpMarket>,
        market_index: u16,
        amm_base_asset_reserve: u128,
        amm_quote_asset_reserve: u128,
        amm_periodicity: i64,
        amm_peg_multiplier: u128,
        oracle_source: OracleSource,
        contract_tier: ContractTier,
        margin_ratio_initial: u32,
        margin_ratio_maintenance: u32,
        liquidator_fee: u32,
        if_liquidation_fee: u32,
        imf_factor: u32,
        active_status: bool,
        base_spread: u32,
        max_spread: u32,
        max_open_interest: u128,
        max_revenue_withdraw_per_period: u64,
        quote_max_insurance: u64,
        order_step_size: u64,
        order_tick_size: u64,
        min_order_size: u64,
        concentration_coef_scale: u128,
        curve_update_intensity: u8,
        amm_jit_intensity: u8,
        name: [u8; 32],
    ) -> Result<()> {
        handle_initialize_perp_market(
            ctx,
            market_index,
            amm_base_asset_reserve,
            amm_quote_asset_reserve,
            amm_periodicity,
            amm_peg_multiplier,
            oracle_source,
            contract_tier,
            margin_ratio_initial,
            margin_ratio_maintenance,
            liquidator_fee,
            if_liquidation_fee,
            imf_factor,
            active_status,
            base_spread,
            max_spread,
            max_open_interest,
            max_revenue_withdraw_per_period,
            quote_max_insurance,
            order_step_size,
            order_tick_size,
            min_order_size,
            concentration_coef_scale,
            curve_update_intensity,
            amm_jit_intensity,
            name,
        )
    }

    pub fn delete_initialized_perp_market(
        ctx: Context<DeleteInitializedPerpMarket>,
        market_index: u16,
    ) -> Result<()> {
        handle_delete_initialized_perp_market(ctx, market_index)
    }

    pub fn move_amm_price(
        ctx: Context<AdminUpdatePerpMarket>,
        base_asset_reserve: u128,
        quote_asset_reserve: u128,
        sqrt_k: u128,
    ) -> Result<()> {
        handle_move_amm_price(ctx, base_asset_reserve, quote_asset_reserve, sqrt_k)
    }

    pub fn recenter_perp_market_amm(
        ctx: Context<AdminUpdatePerpMarket>,
        peg_multiplier: u128,
        sqrt_k: u128,
    ) -> Result<()> {
        handle_recenter_perp_market_amm(ctx, peg_multiplier, sqrt_k)
    }

    pub fn update_perp_market_expiry(
        ctx: Context<AdminUpdatePerpMarket>,
        expiry_ts: i64,
    ) -> Result<()> {
        handle_update_perp_market_expiry(ctx, expiry_ts)
    }

    pub fn settle_expired_market_pools_to_revenue_pool(
        ctx: Context<SettleExpiredMarketPoolsToRevenuePool>,
    ) -> Result<()> {
        handle_settle_expired_market_pools_to_revenue_pool(ctx)
    }

    pub fn deposit_into_perp_market_fee_pool(
        ctx: Context<DepositIntoMarketFeePool>,
        amount: u64,
    ) -> Result<()> {
        handle_deposit_into_perp_market_fee_pool(ctx, amount)
    }

    pub fn deposit_into_spot_market_revenue_pool(
        ctx: Context<RevenuePoolDeposit>,
        amount: u64,
    ) -> Result<()> {
        handle_deposit_into_spot_market_revenue_pool(ctx, amount)
    }

    pub fn repeg_amm_curve(ctx: Context<RepegCurve>, new_peg_candidate: u128) -> Result<()> {
        handle_repeg_amm_curve(ctx, new_peg_candidate)
    }

    pub fn update_perp_market_amm_oracle_twap(ctx: Context<RepegCurve>) -> Result<()> {
        handle_update_amm_oracle_twap(ctx)
    }

    pub fn reset_perp_market_amm_oracle_twap(ctx: Context<RepegCurve>) -> Result<()> {
        handle_reset_amm_oracle_twap(ctx)
    }

    pub fn update_k(ctx: Context<AdminUpdateK>, sqrt_k: u128) -> Result<()> {
        handle_update_k(ctx, sqrt_k)
    }

    pub fn update_perp_market_margin_ratio(
        ctx: Context<AdminUpdatePerpMarket>,
        margin_ratio_initial: u32,
        margin_ratio_maintenance: u32,
    ) -> Result<()> {
        handle_update_perp_market_margin_ratio(ctx, margin_ratio_initial, margin_ratio_maintenance)
    }

    pub fn update_perp_market_funding_period(
        ctx: Context<AdminUpdatePerpMarket>,
        funding_period: i64,
    ) -> Result<()> {
        handle_update_perp_market_funding_period(ctx, funding_period)
    }

    pub fn update_perp_market_max_imbalances(
        ctx: Context<AdminUpdatePerpMarket>,
        unrealized_max_imbalance: u64,
        max_revenue_withdraw_per_period: u64,
        quote_max_insurance: u64,
    ) -> Result<()> {
        handle_update_perp_market_max_imbalances(
            ctx,
            unrealized_max_imbalance,
            max_revenue_withdraw_per_period,
            quote_max_insurance,
        )
    }

    pub fn update_perp_market_liquidation_fee(
        ctx: Context<AdminUpdatePerpMarket>,
        liquidator_fee: u32,
        if_liquidation_fee: u32,
    ) -> Result<()> {
        handle_update_perp_liquidation_fee(ctx, liquidator_fee, if_liquidation_fee)
    }

    pub fn update_insurance_fund_unstaking_period(
        ctx: Context<AdminUpdateSpotMarket>,
        insurance_fund_unstaking_period: i64,
    ) -> Result<()> {
        handle_update_insurance_fund_unstaking_period(ctx, insurance_fund_unstaking_period)
    }

    pub fn update_spot_market_liquidation_fee(
        ctx: Context<AdminUpdateSpotMarket>,
        liquidator_fee: u32,
        if_liquidation_fee: u32,
    ) -> Result<()> {
        handle_update_spot_market_liquidation_fee(ctx, liquidator_fee, if_liquidation_fee)
    }

    pub fn update_withdraw_guard_threshold(
        ctx: Context<AdminUpdateSpotMarket>,
        withdraw_guard_threshold: u64,
    ) -> Result<()> {
        handle_update_withdraw_guard_threshold(ctx, withdraw_guard_threshold)
    }

    pub fn update_spot_market_if_factor(
        ctx: Context<AdminUpdateSpotMarket>,
        spot_market_index: u16,
        user_if_factor: u32,
        total_if_factor: u32,
    ) -> Result<()> {
        handle_update_spot_market_if_factor(ctx, spot_market_index, user_if_factor, total_if_factor)
    }

    pub fn update_spot_market_revenue_settle_period(
        ctx: Context<AdminUpdateSpotMarket>,
        revenue_settle_period: i64,
    ) -> Result<()> {
        handle_update_spot_market_revenue_settle_period(ctx, revenue_settle_period)
    }

    pub fn update_spot_market_status(
        ctx: Context<AdminUpdateSpotMarket>,
        status: MarketStatus,
    ) -> Result<()> {
        handle_update_spot_market_status(ctx, status)
    }

    pub fn update_spot_market_paused_operations(
        ctx: Context<AdminUpdateSpotMarket>,
        paused_operations: u8,
    ) -> Result<()> {
        handle_update_spot_market_paused_operations(ctx, paused_operations)
    }

    pub fn update_spot_market_asset_tier(
        ctx: Context<AdminUpdateSpotMarket>,
        asset_tier: AssetTier,
    ) -> Result<()> {
        handle_update_spot_market_asset_tier(ctx, asset_tier)
    }

    pub fn update_spot_market_margin_weights(
        ctx: Context<AdminUpdateSpotMarket>,
        initial_asset_weight: u32,
        maintenance_asset_weight: u32,
        initial_liability_weight: u32,
        maintenance_liability_weight: u32,
        imf_factor: u32,
    ) -> Result<()> {
        handle_update_spot_market_margin_weights(
            ctx,
            initial_asset_weight,
            maintenance_asset_weight,
            initial_liability_weight,
            maintenance_liability_weight,
            imf_factor,
        )
    }

    pub fn update_spot_market_borrow_rate(
        ctx: Context<AdminUpdateSpotMarket>,
        optimal_utilization: u32,
        optimal_borrow_rate: u32,
        max_borrow_rate: u32,
    ) -> Result<()> {
        handle_update_spot_market_borrow_rate(
            ctx,
            optimal_utilization,
            optimal_borrow_rate,
            max_borrow_rate,
        )
    }

    pub fn update_spot_market_max_token_deposits(
        ctx: Context<AdminUpdateSpotMarket>,
        max_token_deposits: u64,
    ) -> Result<()> {
        handle_update_spot_market_max_token_deposits(ctx, max_token_deposits)
    }

    pub fn update_spot_market_scale_initial_asset_weight_start(
        ctx: Context<AdminUpdateSpotMarket>,
        scale_initial_asset_weight_start: u64,
    ) -> Result<()> {
        handle_update_spot_market_scale_initial_asset_weight_start(
            ctx,
            scale_initial_asset_weight_start,
        )
    }

    pub fn update_spot_market_oracle(
        ctx: Context<AdminUpdateSpotMarketOracle>,
        oracle: Pubkey,
        oracle_source: OracleSource,
    ) -> Result<()> {
        handle_update_spot_market_oracle(ctx, oracle, oracle_source)
    }

    pub fn update_spot_market_step_size_and_tick_size(
        ctx: Context<AdminUpdateSpotMarket>,
        step_size: u64,
        tick_size: u64,
    ) -> Result<()> {
        handle_update_spot_market_step_size_and_tick_size(ctx, step_size, tick_size)
    }

    pub fn update_spot_market_min_order_size(
        ctx: Context<AdminUpdateSpotMarket>,
        order_size: u64,
    ) -> Result<()> {
        handle_update_spot_market_min_order_size(ctx, order_size)
    }

    pub fn update_spot_market_orders_enabled(
        ctx: Context<AdminUpdateSpotMarket>,
        orders_enabled: bool,
    ) -> Result<()> {
        handle_update_spot_market_orders_enabled(ctx, orders_enabled)
    }

    pub fn update_spot_market_name(
        ctx: Context<AdminUpdateSpotMarket>,
        name: [u8; 32],
    ) -> Result<()> {
        handle_update_spot_market_name(ctx, name)
    }

    pub fn update_perp_market_status(
        ctx: Context<AdminUpdatePerpMarket>,
        status: MarketStatus,
    ) -> Result<()> {
        handle_update_perp_market_status(ctx, status)
    }

    pub fn update_perp_market_paused_operations(
        ctx: Context<AdminUpdatePerpMarket>,
        paused_operations: u8,
    ) -> Result<()> {
        handle_update_perp_market_paused_operations(ctx, paused_operations)
    }

    pub fn update_perp_market_contract_tier(
        ctx: Context<AdminUpdatePerpMarket>,
        contract_tier: ContractTier,
    ) -> Result<()> {
        handle_update_perp_market_contract_tier(ctx, contract_tier)
    }

    pub fn update_perp_market_imf_factor(
        ctx: Context<AdminUpdatePerpMarket>,
        imf_factor: u32,
        unrealized_pnl_imf_factor: u32,
    ) -> Result<()> {
        handle_update_perp_market_imf_factor(ctx, imf_factor, unrealized_pnl_imf_factor)
    }

    pub fn update_perp_market_unrealized_asset_weight(
        ctx: Context<AdminUpdatePerpMarket>,
        unrealized_initial_asset_weight: u32,
        unrealized_maintenance_asset_weight: u32,
    ) -> Result<()> {
        handle_update_perp_market_unrealized_asset_weight(
            ctx,
            unrealized_initial_asset_weight,
            unrealized_maintenance_asset_weight,
        )
    }

    pub fn update_perp_market_concentration_coef(
        ctx: Context<AdminUpdatePerpMarket>,
        concentration_scale: u128,
    ) -> Result<()> {
        handle_update_perp_market_concentration_coef(ctx, concentration_scale)
    }

    pub fn update_perp_market_curve_update_intensity(
        ctx: Context<AdminUpdatePerpMarket>,
        curve_update_intensity: u8,
    ) -> Result<()> {
        handle_update_perp_market_curve_update_intensity(ctx, curve_update_intensity)
    }

    pub fn update_perp_market_target_base_asset_amount_per_lp(
        ctx: Context<AdminUpdatePerpMarket>,
        target_base_asset_amount_per_lp: i32,
    ) -> Result<()> {
        handle_update_perp_market_target_base_asset_amount_per_lp(
            ctx,
            target_base_asset_amount_per_lp,
        )
    }

    pub fn update_perp_market_per_lp_base(
        ctx: Context<AdminUpdatePerpMarket>,
        per_lp_base: i8,
    ) -> Result<()> {
        handle_update_perp_market_per_lp_base(ctx, per_lp_base)
    }

    pub fn update_lp_cooldown_time(
        ctx: Context<AdminUpdateState>,
        lp_cooldown_time: u64,
    ) -> Result<()> {
        handle_update_lp_cooldown_time(ctx, lp_cooldown_time)
    }

    pub fn update_perp_fee_structure(
        ctx: Context<AdminUpdateState>,
        fee_structure: FeeStructure,
    ) -> Result<()> {
        handle_update_perp_fee_structure(ctx, fee_structure)
    }

    pub fn update_spot_fee_structure(
        ctx: Context<AdminUpdateState>,
        fee_structure: FeeStructure,
    ) -> Result<()> {
        handle_update_spot_fee_structure(ctx, fee_structure)
    }

    pub fn update_initial_pct_to_liquidate(
        ctx: Context<AdminUpdateState>,
        initial_pct_to_liquidate: u16,
    ) -> Result<()> {
        handle_update_initial_pct_to_liquidate(ctx, initial_pct_to_liquidate)
    }

    pub fn update_liquidation_duration(
        ctx: Context<AdminUpdateState>,
        liquidation_duration: u8,
    ) -> Result<()> {
        handle_update_liquidation_duration(ctx, liquidation_duration)
    }

    pub fn update_liquidation_margin_buffer_ratio(
        ctx: Context<AdminUpdateState>,
        liquidation_margin_buffer_ratio: u32,
    ) -> Result<()> {
        handle_update_liquidation_margin_buffer_ratio(ctx, liquidation_margin_buffer_ratio)
    }

    pub fn update_oracle_guard_rails(
        ctx: Context<AdminUpdateState>,
        oracle_guard_rails: OracleGuardRails,
    ) -> Result<()> {
        handle_update_oracle_guard_rails(ctx, oracle_guard_rails)
    }

    pub fn update_state_settlement_duration(
        ctx: Context<AdminUpdateState>,
        settlement_duration: u16,
    ) -> Result<()> {
        handle_update_state_settlement_duration(ctx, settlement_duration)
    }

    pub fn update_state_max_number_of_sub_accounts(
        ctx: Context<AdminUpdateState>,
        max_number_of_sub_accounts: u16,
    ) -> Result<()> {
        handle_update_state_max_number_of_sub_accounts(ctx, max_number_of_sub_accounts)
    }

    pub fn update_state_max_initialize_user_fee(
        ctx: Context<AdminUpdateState>,
        max_initialize_user_fee: u16,
    ) -> Result<()> {
        handle_update_state_max_initialize_user_fee(ctx, max_initialize_user_fee)
    }

    pub fn update_perp_market_oracle(
        ctx: Context<RepegCurve>,
        oracle: Pubkey,
        oracle_source: OracleSource,
    ) -> Result<()> {
        handle_update_perp_market_oracle(ctx, oracle, oracle_source)
    }

    pub fn update_perp_market_base_spread(
        ctx: Context<AdminUpdatePerpMarket>,
        base_spread: u32,
    ) -> Result<()> {
        handle_update_perp_market_base_spread(ctx, base_spread)
    }

    pub fn update_amm_jit_intensity(
        ctx: Context<AdminUpdatePerpMarket>,
        amm_jit_intensity: u8,
    ) -> Result<()> {
        handle_update_amm_jit_intensity(ctx, amm_jit_intensity)
    }

    pub fn update_perp_market_max_spread(
        ctx: Context<AdminUpdatePerpMarket>,
        max_spread: u32,
    ) -> Result<()> {
        handle_update_perp_market_max_spread(ctx, max_spread)
    }

    pub fn update_perp_market_step_size_and_tick_size(
        ctx: Context<AdminUpdatePerpMarket>,
        step_size: u64,
        tick_size: u64,
    ) -> Result<()> {
        handle_update_perp_market_step_size_and_tick_size(ctx, step_size, tick_size)
    }

    pub fn update_perp_market_name(
        ctx: Context<AdminUpdatePerpMarket>,
        name: [u8; 32],
    ) -> Result<()> {
        handle_update_perp_market_name(ctx, name)
    }

    pub fn update_perp_market_min_order_size(
        ctx: Context<AdminUpdatePerpMarket>,
        order_size: u64,
    ) -> Result<()> {
        handle_update_perp_market_min_order_size(ctx, order_size)
    }

    pub fn update_perp_market_max_slippage_ratio(
        ctx: Context<AdminUpdatePerpMarket>,
        max_slippage_ratio: u16,
    ) -> Result<()> {
        handle_update_perp_market_max_slippage_ratio(ctx, max_slippage_ratio)
    }

    pub fn update_perp_market_max_fill_reserve_fraction(
        ctx: Context<AdminUpdatePerpMarket>,
        max_fill_reserve_fraction: u16,
    ) -> Result<()> {
        handle_update_perp_market_max_fill_reserve_fraction(ctx, max_fill_reserve_fraction)
    }

    pub fn update_perp_market_max_open_interest(
        ctx: Context<AdminUpdatePerpMarket>,
        max_open_interest: u128,
    ) -> Result<()> {
        handle_update_perp_market_max_open_interest(ctx, max_open_interest)
    }

    pub fn update_perp_market_fee_adjustment(
        ctx: Context<AdminUpdatePerpMarket>,
        fee_adjustment: i16,
    ) -> Result<()> {
        handle_update_perp_market_fee_adjustment(ctx, fee_adjustment)
    }

    pub fn update_admin(ctx: Context<AdminUpdateState>, admin: Pubkey) -> Result<()> {
        handle_update_admin(ctx, admin)
    }

    pub fn update_whitelist_mint(
        ctx: Context<AdminUpdateState>,
        whitelist_mint: Pubkey,
    ) -> Result<()> {
        handle_update_whitelist_mint(ctx, whitelist_mint)
    }

    pub fn update_discount_mint(
        ctx: Context<AdminUpdateState>,
        discount_mint: Pubkey,
    ) -> Result<()> {
        handle_update_discount_mint(ctx, discount_mint)
    }

    pub fn update_exchange_status(
        ctx: Context<AdminUpdateState>,
        exchange_status: u8,
    ) -> Result<()> {
        handle_update_exchange_status(ctx, exchange_status)
    }

    pub fn update_perp_auction_duration(
        ctx: Context<AdminUpdateState>,
        min_perp_auction_duration: u8,
    ) -> Result<()> {
        handle_update_perp_auction_duration(ctx, min_perp_auction_duration)
    }

    pub fn update_spot_auction_duration(
        ctx: Context<AdminUpdateState>,
        default_spot_auction_duration: u8,
    ) -> Result<()> {
        handle_update_spot_auction_duration(ctx, default_spot_auction_duration)
    }

    pub fn admin_remove_insurance_fund_stake(
        ctx: Context<AdminRemoveInsuranceFundStake>,
        market_index: u16,
        amount: u64,
    ) -> Result<()> {
        handle_admin_remove_insurance_fund_stake(ctx, market_index, amount)
    }

    pub fn initialize_protocol_if_shares_transfer_config(
        ctx: Context<InitializeProtocolIfSharesTransferConfig>,
    ) -> Result<()> {
        handle_initialize_protocol_if_shares_transfer_config(ctx)
    }

    pub fn update_protocol_if_shares_transfer_config(
        ctx: Context<UpdateProtocolIfSharesTransferConfig>,
        whitelisted_signers: Option<[Pubkey; 4]>,
        max_transfer_per_epoch: Option<u128>,
    ) -> Result<()> {
        handle_update_protocol_if_shares_transfer_config(
            ctx,
            whitelisted_signers,
            max_transfer_per_epoch,
        )
    }

    pub fn initialize_prelaunch_oracle(
        ctx: Context<InitializePrelaunchOracle>,
        params: PrelaunchOracleParams,
    ) -> Result<()> {
        handle_initialize_prelaunch_oracle(ctx, params)
    }

    pub fn update_prelaunch_oracle_params(
        ctx: Context<UpdatePrelaunchOracleParams>,
        params: PrelaunchOracleParams,
    ) -> Result<()> {
        handle_update_prelaunch_oracle_params(ctx, params)
    }

    pub fn delete_prelaunch_oracle(
        ctx: Context<DeletePrelaunchOracle>,
        perp_market_index: u16,
    ) -> Result<()> {
        handle_delete_prelaunch_oracle(ctx, perp_market_index)
    }
}

#[cfg(not(feature = "no-entrypoint"))]
use solana_security_txt::security_txt;
#[cfg(not(feature = "no-entrypoint"))]
security_txt! {
    name: "Drift v2",
    project_url: "https://drift.trade",
    contacts: "link:https://docs.drift.trade/security/bug-bounty",
    policy: "https://github.com/drift-labs/protocol-v2/blob/main/SECURITY.md",
    preferred_languages: "en",
    source_code: "https://github.com/drift-labs/protocol-v2"
}<|MERGE_RESOLUTION|>--- conflicted
+++ resolved
@@ -291,11 +291,6 @@
         handle_update_user_reduce_only(ctx, _sub_account_id, reduce_only)
     }
 
-<<<<<<< HEAD
-    pub fn delete_user<'c: 'info, 'info>(
-        ctx: Context<'_, '_, 'c, 'info, DeleteUser>,
-    ) -> Result<()> {
-=======
     pub fn update_user_advanced_lp(
         ctx: Context<UpdateUser>,
         _sub_account_id: u16,
@@ -304,8 +299,9 @@
         handle_update_user_advanced_lp(ctx, _sub_account_id, advanced_lp)
     }
 
-    pub fn delete_user(ctx: Context<DeleteUser>) -> Result<()> {
->>>>>>> 882edbcd
+    pub fn delete_user<'c: 'info, 'info>(
+        ctx: Context<'_, '_, 'c, 'info, DeleteUser>,
+    ) -> Result<()> {
         handle_delete_user(ctx)
     }
 
@@ -489,17 +485,13 @@
         handle_update_funding_rate(ctx, market_index)
     }
 
-<<<<<<< HEAD
+    pub fn update_prelaunch_oracle(ctx: Context<UpdatePrelaunchOracle>) -> Result<()> {
+        handle_update_prelaunch_oracle(ctx)
+    }
+
     pub fn update_perp_bid_ask_twap<'c: 'info, 'info>(
         ctx: Context<'_, '_, 'c, 'info, UpdatePerpBidAskTwap<'info>>,
     ) -> Result<()> {
-=======
-    pub fn update_prelaunch_oracle(ctx: Context<UpdatePrelaunchOracle>) -> Result<()> {
-        handle_update_prelaunch_oracle(ctx)
-    }
-
-    pub fn update_perp_bid_ask_twap(ctx: Context<UpdatePerpBidAskTwap>) -> Result<()> {
->>>>>>> 882edbcd
         handle_update_perp_bid_ask_twap(ctx)
     }
 
@@ -660,8 +652,8 @@
         handle_update_serum_vault(ctx)
     }
 
-    pub fn initialize_perp_market(
-        ctx: Context<InitializePerpMarket>,
+    pub fn initialize_perp_market<'c: 'info, 'info>(
+        ctx: Context<'_, '_, 'c, 'info, InitializePerpMarket<'info>>,
         market_index: u16,
         amm_base_asset_reserve: u128,
         amm_quote_asset_reserve: u128,
